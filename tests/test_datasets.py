import copy
import shutil

import pytest

import flair
import flair.datasets
from flair.data import MultiCorpus, Sentence
from flair.datasets import ColumnCorpus
from flair.datasets.sequence_labeling import (
    JsonlCorpus,
    JsonlDataset,
    MultiFileJsonlCorpus,
)


def test_load_imdb_data(tasks_base_path):
    # get training, test and dev data
    corpus = flair.datasets.ClassificationCorpus(
        tasks_base_path / "imdb",
        memory_mode="full",
    )

    assert len(corpus.train) == 5
    assert len(corpus.dev) == 5
    assert len(corpus.test) == 5


def test_load_imdb_data_streaming(tasks_base_path):
    # get training, test and dev data
    corpus = flair.datasets.ClassificationCorpus(
        tasks_base_path / "imdb",
        memory_mode="disk",
    )

    assert len(corpus.train) == 5
    assert len(corpus.dev) == 5
    assert len(corpus.test) == 5


def test_load_imdb_data_max_tokens(tasks_base_path):
    # get training, test and dev data
    corpus = flair.datasets.ClassificationCorpus(tasks_base_path / "imdb", memory_mode="full", truncate_to_max_tokens=3)

    assert len(corpus.train[0]) <= 3
    assert len(corpus.dev[0]) <= 3
    assert len(corpus.test[0]) <= 3


def test_load_imdb_data_streaming_max_tokens(tasks_base_path):
    # get training, test and dev data
    corpus = flair.datasets.ClassificationCorpus(tasks_base_path / "imdb", memory_mode="full", truncate_to_max_tokens=3)

    assert len(corpus.train[0]) <= 3
    assert len(corpus.dev[0]) <= 3
    assert len(corpus.test[0]) <= 3


def test_load_ag_news_data(tasks_base_path):
    # get training, test and dev data
    corpus = flair.datasets.ClassificationCorpus(tasks_base_path / "ag_news")

    assert len(corpus.train) == 10
    assert len(corpus.dev) == 10
    assert len(corpus.test) == 10


def test_load_sequence_labeling_data(tasks_base_path):
    # get training, test and dev data
    corpus = flair.datasets.ColumnCorpus(tasks_base_path / "fashion", column_format={0: "text", 2: "ner"})

    assert len(corpus.train) == 6
    assert len(corpus.dev) == 1
    assert len(corpus.test) == 1


def test_load_sequence_labeling_whitespace_after(tasks_base_path):
    # get training, test and dev data
    corpus = flair.datasets.ColumnCorpus(
        tasks_base_path / "column_with_whitespaces",
        column_format={0: "text", 1: "ner", 2: "space-after"},
    )

    assert len(corpus.train) == 1
    assert len(corpus.dev) == 1
    assert len(corpus.test) == 1

    assert corpus.train[0].to_tokenized_string() == "It is a German - owned firm ."
    assert corpus.train[0].to_plain_string() == "It is a German-owned firm."
    for token in corpus.train[0]:
        assert token.start_pos is not None
        assert token.end_pos is not None


def test_load_column_corpus_options(tasks_base_path):
    # get training, test and dev data
    corpus = flair.datasets.ColumnCorpus(
        tasks_base_path / "column_corpus_options",
        column_format={0: "text", 1: "ner"},
        column_delimiter="\t",
        skip_first_line=True,
    )

    assert len(corpus.train) == 1
    assert len(corpus.dev) == 1
    assert len(corpus.test) == 1

    assert corpus.train[0].to_tokenized_string() == "This is New Berlin"


def test_load_span_data(tasks_base_path):
    # load column dataset with one entry
    dataset = flair.datasets.ColumnDataset(
        tasks_base_path / "span_labels" / "span_first.txt",
        column_name_map={0: "text", 1: "ner"},
    )

    assert len(dataset) == 1
    assert dataset[0][2].text == "RAB"
    assert dataset[0][2].get_label("ner").value == "PARTA"

    # load column dataset with two entries
    dataset = flair.datasets.ColumnDataset(
        tasks_base_path / "span_labels" / "span_second.txt",
        column_name_map={0: "text", 1: "ner"},
    )

    assert len(dataset) == 2
    assert dataset[1][2].text == "RAB"
    assert dataset[1][2].get_label("ner").value == "PARTA"

    # load column dataset with three entries
    dataset = flair.datasets.ColumnDataset(
        tasks_base_path / "span_labels" / "span_third.txt",
        column_name_map={0: "text", 1: "ner"},
    )

    assert len(dataset) == 3
    assert dataset[2][2].text == "RAB"
    assert dataset[2][2].get_label("ner").value == "PARTA"


def test_load_germeval_data(tasks_base_path):
    # get training, test and dev data
    corpus = flair.datasets.ColumnCorpus(tasks_base_path / "ner_german_germeval", column_format={0: "text", 2: "ner"})

    assert len(corpus.train) == 2
    assert len(corpus.dev) == 1
    assert len(corpus.test) == 1


def test_load_ud_english_data(tasks_base_path):
    # get training, test and dev data
    corpus = flair.datasets.UD_ENGLISH(tasks_base_path)

    assert len(corpus.train) == 6
    assert len(corpus.test) == 4
    assert len(corpus.dev) == 2

    # check if Token labels are correct
    sentence = corpus.train[0]
    assert sentence[0].text == "From"
    assert sentence[0].get_label("upos").value == "ADP"
    assert sentence[1].text == "the"
    assert sentence[1].get_label("upos").value == "DET"


def test_load_up_english_data(tasks_base_path):
    # get training, test and dev data
    corpus = flair.datasets.UP_ENGLISH(tasks_base_path)

    assert len(corpus.train) == 4
    assert len(corpus.test) == 2
    assert len(corpus.dev) == 2

    # check if Token labels for frames are correct
    sentence = corpus.dev[0]
    assert sentence[2].text == "AP"
    assert sentence[2].get_label("frame", zero_tag_value="no_label").value == "no_label"
    assert sentence[3].text == "comes"
    assert sentence[3].get_label("frame").value == "come.03"


def test_load_no_dev_data(tasks_base_path):
    # get training, test and dev data
    corpus = flair.datasets.ColumnCorpus(tasks_base_path / "fashion_nodev", column_format={0: "text", 2: "ner"})

    assert len(corpus.train) == 5
    assert len(corpus.dev) == 1
    assert len(corpus.test) == 1


def test_load_no_dev_data_explicit(tasks_base_path):
    # get training, test and dev data
    corpus = flair.datasets.ColumnCorpus(
        tasks_base_path / "fashion_nodev",
        column_format={0: "text", 2: "ner"},
        train_file="train.tsv",
        test_file="test.tsv",
    )

    assert len(corpus.train) == 5
    assert len(corpus.dev) == 1
    assert len(corpus.test) == 1


def test_multi_corpus(tasks_base_path):
    corpus_1 = flair.datasets.ColumnCorpus(tasks_base_path / "ner_german_germeval", column_format={0: "text", 2: "ner"})

    corpus_2 = flair.datasets.ColumnCorpus(tasks_base_path / "fashion", column_format={0: "text", 2: "ner"})
    # get two corpora as one
    corpus = MultiCorpus([corpus_1, corpus_2])

    assert len(corpus.train) == 8
    assert len(corpus.dev) == 2
    assert len(corpus.test) == 2


def test_download_load_data(tasks_base_path):
    # get training, test and dev data for full English UD corpus from web
    corpus = flair.datasets.UD_ENGLISH()

    assert len(corpus.train) == 12543
    assert len(corpus.dev) == 2001
    assert len(corpus.test) == 2077

    # clean up data directory
    shutil.rmtree(flair.cache_root / "datasets" / "ud_english")


def _assert_conllu_dataset(dataset):
    sent1 = dataset[0]

    assert [label.data_point.text for label in sent1.get_labels("ner")] == ["Larry Page", "Sergey Brin", "Google"]
    assert [label.value for label in sent1.get_labels("ner")] == ["PER", "PER", "ORG"]

    assert [token.get_label("upos").value for token in sent1.tokens] == [
        "PROPN",
        "PROPN",
        "CCONJ",
        "PROPN",
        "PROPN",
        "VERB",
        "PROPN",
        "PUNCT",
    ]

    assert [token.whitespace_after for token in sent1.tokens] == [
        1,
        1,
        1,
        1,
        1,
        1,
        0,
        1,
    ]

    ner_spans1 = sent1.get_labels("ner")
    assert len(ner_spans1) == 3

    upos_spans1 = sent1.get_labels("upos")
    assert len(upos_spans1) == 8

    rels1 = sent1.get_labels("relation")
    assert len(rels1) == 2

    assert [token.idx for token in rels1[1].data_point.first] == [7]
    assert [token.idx for token in rels1[1].data_point.second] == [4, 5]

    sent3 = dataset[2]

    ner_labels3 = sent3.get_labels("ner")
    assert len(ner_labels3) == 3

    upos_labels3 = sent3.get_labels("upos")
    assert len(upos_labels3) == 11

    rels3 = sent3.get_labels("relation")
    assert len(rels3) == 1

    assert [token.idx for token in rels3[0].data_point.first] == [6]
    assert [token.idx for token in rels3[0].data_point.second] == [1, 2]


def test_load_conllu_corpus(tasks_base_path):
    corpus = ColumnCorpus(
        tasks_base_path / "conllu",
        train_file="train.conllu",
        dev_file="train.conllu",
        test_file="train.conllu",
        in_memory=False,
        column_format={1: "text", 2: "upos", 3: "ner", 4: "feats"},
    )

    assert len(corpus.train) == 4
    assert len(corpus.dev) == 4
    assert len(corpus.test) == 4

    _assert_conllu_dataset(corpus.train)


def test_load_conllu_corpus_in_memory(tasks_base_path):
    corpus = ColumnCorpus(
        tasks_base_path / "conllu",
        train_file="train.conllu",
        dev_file="train.conllu",
        test_file="train.conllu",
        column_format={1: "text", 2: "upos", 3: "ner", 4: "feats"},
        in_memory=True,
    )

    assert len(corpus.train) == 4
    assert len(corpus.dev) == 4
    assert len(corpus.test) == 4

    _assert_conllu_dataset(corpus.train)


def test_load_conllu_plus_corpus(tasks_base_path):
    corpus = ColumnCorpus(
        tasks_base_path / "conllu",
        train_file="train.conllup",
        dev_file="train.conllup",
        test_file="train.conllup",
        column_format={1: "text", 2: "upos", 3: "ner", 4: "feats"},
        in_memory=False,
    )

    assert len(corpus.train) == 4
    assert len(corpus.dev) == 4
    assert len(corpus.test) == 4

    _assert_conllu_dataset(corpus.train)


def test_load_conllu_corpus_plus_in_memory(tasks_base_path):
    corpus = ColumnCorpus(
        tasks_base_path / "conllu",
        train_file="train.conllup",
        dev_file="train.conllup",
        test_file="train.conllup",
        column_format={1: "text", 2: "upos", 3: "ner", 4: "feats"},
        in_memory=True,
    )

    assert len(corpus.train) == 4
    assert len(corpus.dev) == 4
    assert len(corpus.test) == 4

    _assert_conllu_dataset(corpus.train)


def _assert_universal_dependencies_conllu_dataset(dataset):
    sent1: Sentence = dataset[0]

    assert [token.whitespace_after for token in sent1.tokens] == [
        1,
        1,
        1,
        1,
        0,
        1,
    ]

    assert len(sent1.get_labels("Number")) == 4
    assert sent1[1].get_labels("Number")[0].value == "Plur"
    assert sent1[1].get_labels("Person")[0].value == "3"
    assert sent1[1].get_labels("Tense")[0].value == "Pres"

    # assert [token.get_tag("head").value for token in sent1.tokens] == [
    #     "2",
    #     "0",
    #     "4",
    #     "2",
    #     "2",
    #     "2",
    # ]

    assert [token.get_label("deprel").value for token in sent1.tokens] == [
        "nsubj",
        "root",
        "cc",
        "conj",
        "obj",
        "punct",
    ]


def test_load_universal_dependencies_conllu_corpus(tasks_base_path):
    """
    This test only covers basic universal dependencies datasets.
    For example, multi-word tokens or the "deps" column sentence annotations
    are not supported yet.
    """

    # Here, we use the default token annotation fields.
    corpus = ColumnCorpus(
        tasks_base_path / "conllu",
        train_file="universal_dependencies.conllu",
        dev_file="universal_dependencies.conllu",
        test_file="universal_dependencies.conllu",
        column_format={
            1: "text",
            2: "lemma",
            3: "upos",
            4: "pos",
            5: "feats",
            6: "head",
            7: "deprel",
            8: "deps",
            9: "misc",
        },
    )

    assert len(corpus.train) == 1
    assert len(corpus.dev) == 1
    assert len(corpus.test) == 1

    _assert_universal_dependencies_conllu_dataset(corpus.train)


def test_hipe_2022_corpus(tasks_base_path):
    """
    This test covers the complete HIPE 2022 dataset.
    https://github.com/hipe-eval/HIPE-2022-data
    Includes variant with document separator, and all versions of the dataset.
    """

    # We have manually checked, that these numbers are correct:
    hipe_stats = {
        "v1.0": {
            "ajmc": {
                "de": {"sample": {"sents": 119, "docs": 8, "labels": ["date", "loc", "pers", "scope", "work"]}},
                "en": {"sample": {"sents": 83, "docs": 5, "labels": ["date", "loc", "pers", "scope", "work"]}},
            },
            "hipe2020": {
                "de": {
                    "train": {
                        "sents": 3470 + 2,  # 2 sentences with missing EOS marker
                        "docs": 103,
                        "labels": ["loc", "org", "pers", "prod", "time"],
                    },
                    "dev": {"sents": 1202, "docs": 33, "labels": ["loc", "org", "pers", "prod", "time"]},
<<<<<<< HEAD
                },
                "en": {"dev": {"sents": 1045, "docs": 80, "labels": ["loc", "org", "pers", "prod", "time"]}},
                "fr": {
                    "train": {"sents": 5743, "docs": 158, "labels": ["loc", "org", "pers", "prod", "time", "comp"]},
                    "dev": {"sents": 1244, "docs": 43, "labels": ["loc", "org", "pers", "prod", "time"]},
                },
            },
            "letemps": {
                "fr": {
                    "train": {"sents": 14051, "docs": 414, "labels": ["loc", "org", "pers"]},
                    "dev": {"sents": 1341, "docs": 51, "labels": ["loc", "org", "pers"]},
                }
            },
=======
                },
                "en": {"dev": {"sents": 1045, "docs": 80, "labels": ["loc", "org", "pers", "prod", "time"]}},
                "fr": {
                    "train": {"sents": 5743, "docs": 158, "labels": ["loc", "org", "pers", "prod", "time", "comp"]},
                    "dev": {"sents": 1244, "docs": 43, "labels": ["loc", "org", "pers", "prod", "time"]},
                },
            },
            "letemps": {
                "fr": {
                    "train": {"sents": 14051, "docs": 414, "labels": ["loc", "org", "pers"]},
                    "dev": {"sents": 1341, "docs": 51, "labels": ["loc", "org", "pers"]},
                }
            },
>>>>>>> 16c5a94d
            "newseye": {
                # +1 offset, because of missing EOS marker at EOD
                "de": {
                    "train": {"sents": 23646 + 1, "docs": 11, "labels": ["HumanProd", "LOC", "ORG", "PER"]},
                    "dev": {"sents": 1110 + 1, "docs": 12, "labels": ["HumanProd", "LOC", "ORG", "PER"]},
                    "dev2": {"sents": 1541 + 1, "docs": 12, "labels": ["HumanProd", "LOC", "ORG", "PER"]},
                },
                "fi": {
                    "train": {"sents": 1141 + 1, "docs": 24, "labels": ["HumanProd", "LOC", "ORG", "PER"]},
                    "dev": {"sents": 140 + 1, "docs": 24, "labels": ["HumanProd", "LOC", "ORG", "PER"]},
                    "dev2": {"sents": 104 + 1, "docs": 21, "labels": ["HumanProd", "LOC", "ORG", "PER"]},
                },
                "fr": {
                    "train": {"sents": 7106 + 1, "docs": 35, "labels": ["HumanProd", "LOC", "ORG", "PER"]},
                    "dev": {"sents": 662 + 1, "docs": 35, "labels": ["HumanProd", "LOC", "ORG", "PER"]},
                    "dev2": {"sents": 1016 + 1, "docs": 35, "labels": ["HumanProd", "LOC", "ORG", "PER"]},
                },
                "sv": {
                    "train": {"sents": 1063 + 1, "docs": 21, "labels": ["HumanProd", "LOC", "ORG", "PER"]},
                    "dev": {"sents": 126 + 1, "docs": 21, "labels": ["HumanProd", "LOC", "ORG", "PER"]},
                    "dev2": {"sents": 136 + 1, "docs": 21, "labels": ["HumanProd", "LOC", "ORG", "PER"]},
                },
            },
            "sonar": {
                "de": {
                    "dev": {
                        "sents": 1603 + 10,  # 10 sentences with missing EOS marker
                        "docs": 10,
                        "labels": ["LOC", "ORG", "PER"],
                    }
                }
            },
            "topres19th": {
                "en": {
                    "train": {"sents": 5874, "docs": 309, "labels": ["BUILDING", "LOC", "STREET"]},
                    "dev": {"sents": 646, "docs": 34, "labels": ["BUILDING", "LOC", "STREET"]},
                }
            },
<<<<<<< HEAD
        }
    }

    hipe_stats["v2.0"] = hipe_stats["v1.0"].copy()
    hipe_stats["v2.0"]["ajmc"] = {
        "de": {
            "train": {
                "sents": 1022 + 2,  # 2 sentences with missing EOS marker
                "docs": 76,
                "labels": ["date", "loc", "object", "pers", "scope", "work"],
            },
            "dev": {"sents": 192, "docs": 14, "labels": ["loc", "object", "pers", "scope", "work"]},
        },
        "en": {
            "train": {
                "sents": 1153 + 1,  # 1 sentence with missing EOS marker
                "docs": 60,
                "labels": ["date", "loc", "object", "pers", "scope", "work"],
            },
            "dev": {
                "sents": 251 + 1,  # 1 sentence with missing EOS marker
                "docs": 14,
                "labels": ["date", "loc", "pers", "scope", "work"],
            },
        },
        "fr": {
            "train": {
                "sents": 893 + 1,  # 1 sentence with missing EOS marker
                "docs": 72,
                "labels": ["date", "loc", "object", "pers", "scope", "work"],
            },
            "dev": {
                "sents": 201 + 1,  # 1 sentence with missing EOS marker
                "docs": 17,
                "labels": ["pers", "scope", "work"],
            },
        },
    }
    hipe_stats["v2.0"]["newseye"] = {
        "de": {
            "train": {"sents": 20839 + 1, "docs": 7, "labels": ["HumanProd", "LOC", "ORG", "PER"]}  # missing EOD marker
        }
    }
    hipe_stats["v2.0"]["sonar"] = {
        "de": {
            "dev": {
                "sents": 816 + 10,  # 9 sentences with missing EOS marker + missing EOD
                "docs": 10,
                "labels": ["LOC", "ORG", "PER"],
            }
=======
>>>>>>> 16c5a94d
        }
    }
    hipe_stats["v2.1"] = copy.deepcopy(hipe_stats["v2.0"])
    hipe_stats["v2.1"]["hipe2020"]["fr"]["train"] = {
        "sents": 5743,
        "docs": 158,
        "labels": ["loc", "org", "pers", "prod", "time"],
    }

<<<<<<< HEAD
=======
    hipe_stats["v2.0"] = copy.deepcopy(hipe_stats["v1.0"])
    hipe_stats["v2.0"]["ajmc"] = {
        "de": {
            "train": {
                "sents": 1022 + 2,  # 2 sentences with missing EOS marker
                "docs": 76,
                "labels": ["date", "loc", "object", "pers", "scope", "work"],
            },
            "dev": {"sents": 192, "docs": 14, "labels": ["loc", "object", "pers", "scope", "work"]},
        },
        "en": {
            "train": {
                "sents": 1153 + 1,  # 1 sentence with missing EOS marker
                "docs": 60,
                "labels": ["date", "loc", "object", "pers", "scope", "work"],
            },
            "dev": {
                "sents": 251 + 1,  # 1 sentence with missing EOS marker
                "docs": 14,
                "labels": ["date", "loc", "pers", "scope", "work"],
            },
        },
        "fr": {
            "train": {
                "sents": 893 + 1,  # 1 sentence with missing EOS marker
                "docs": 72,
                "labels": ["date", "loc", "object", "pers", "scope", "work"],
            },
            "dev": {
                "sents": 201 + 1,  # 1 sentence with missing EOS marker
                "docs": 17,
                "labels": ["pers", "scope", "work"],
            },
        },
    }
    hipe_stats["v2.0"]["newseye"]["de"] = {
        "train": {"sents": 20839 + 1, "docs": 7, "labels": ["HumanProd", "LOC", "ORG", "PER"]}  # missing EOD marker
    }
    hipe_stats["v2.0"]["sonar"] = {
        "de": {
            "dev": {
                "sents": 816 + 10,  # 9 sentences with missing EOS marker + missing EOD
                "docs": 10,
                "labels": ["LOC", "ORG", "PER"],
            }
        }
    }
    hipe_stats["v2.1"] = copy.deepcopy(hipe_stats["v2.0"])
    hipe_stats["v2.1"]["hipe2020"]["fr"]["train"] = {
        "sents": 5743,
        "docs": 158,
        "labels": ["loc", "org", "pers", "prod", "time"],
    }

    # Test data for v2.1 release
    hipe_stats["v2.1"]["ajmc"]["de"]["test"] = {
        "sents": 224,
        "docs": 16,
        "labels": ["loc", "object", "pers", "scope", "work"],
    }
    hipe_stats["v2.1"]["ajmc"]["en"]["test"] = {
        "sents": 238,
        "docs": 13,
        "labels": ["date", "loc", "pers", "scope", "work"],
    }
    hipe_stats["v2.1"]["ajmc"]["fr"]["test"] = {
        "sents": 188 + 1,  # 1 sentence with missing EOS marker
        "docs": 15,
        "labels": ["date", "loc", "pers", "scope", "work"],
    }
    hipe_stats["v2.1"]["hipe2020"]["de"]["test"] = {
        "sents": 1215 + 2,  # 2 sentences with missing EOS marker
        "docs": 49,
        "labels": ["loc", "org", "pers", "prod", "time"],
    }
    hipe_stats["v2.1"]["hipe2020"]["en"]["test"] = {
        "sents": 553,
        "docs": 46,
        "labels": ["loc", "org", "pers", "prod", "time"],
    }
    hipe_stats["v2.1"]["hipe2020"]["fr"]["test"] = {
        "sents": 1462,
        "docs": 43,
        "labels": ["loc", "org", "pers", "prod", "time"],
    }
    hipe_stats["v2.1"]["letemps"]["fr"]["test"] = {"sents": 2381, "docs": 51, "labels": ["loc", "org", "pers"]}
    hipe_stats["v2.1"]["newseye"]["de"]["test"] = {
        "sents": 3336 + 1,  # 1 missing EOD marker
        "docs": 13,
        "labels": ["HumanProd", "LOC", "ORG", "PER"],
    }
    hipe_stats["v2.1"]["newseye"]["fi"]["test"] = {
        "sents": 390 + 1,  # 1 missing EOD marker
        "docs": 24,
        "labels": ["HumanProd", "LOC", "ORG", "PER"],
    }
    hipe_stats["v2.1"]["newseye"]["fr"]["test"] = {
        "sents": 2534 + 1,  # 1 missing EOD marker
        "docs": 35,
        "labels": ["HumanProd", "LOC", "ORG", "PER"],
    }
    hipe_stats["v2.1"]["newseye"]["sv"]["test"] = {
        "sents": 342 + 1,  # 1 missing EOD marker
        "docs": 21,
        "labels": ["HumanProd", "LOC", "ORG", "PER"],
    }
    hipe_stats["v2.1"]["sonar"]["de"]["test"] = {
        "sents": 807 + 8 + 1,  # 8 missing EOS marker + missing EOD
        "docs": 10,
        "labels": ["LOC", "ORG", "PER"],
    }
    hipe_stats["v2.1"]["topres19th"]["en"]["test"] = {
        "sents": 2001,
        "docs": 112,
        "labels": ["BUILDING", "LOC", "STREET"],
    }

>>>>>>> 16c5a94d
    def test_hipe_2022(dataset_version="v2.1", add_document_separator=True):
        for dataset_name, languages in hipe_stats[dataset_version].items():
            for language in languages:
                splits = languages[language]

                corpus = flair.datasets.NER_HIPE_2022(
                    version=dataset_version,
                    dataset_name=dataset_name,
                    language=language,
                    dev_split_name="dev",
                    add_document_separator=add_document_separator,
                )

                for split_name, stats in splits.items():
                    split_description = f"{dataset_name}@{dataset_version}/{language}#{split_name}"
<<<<<<< HEAD

                    current_sents = stats["sents"]
                    current_docs = stats["docs"]
                    current_labels = set(stats["labels"] + ["<unk>"])

=======

                    current_sents = stats["sents"]
                    current_docs = stats["docs"]
                    current_labels = set(stats["labels"] + ["<unk>"])

>>>>>>> 16c5a94d
                    total_sentences = current_sents + current_docs if add_document_separator else stats["sents"]

                    if split_name == "train":
                        assert (
                            len(corpus.train) == total_sentences
                        ), f"Sentence count mismatch for {split_description}: {len(corpus.train)} vs. {total_sentences}"

                        gold_labels = set(corpus.make_label_dictionary(label_type="ner").get_items())

                        assert (
                            current_labels == gold_labels
                        ), f"Label mismatch for {split_description}: {current_labels} vs. {gold_labels}"

                    elif split_name in ["dev", "sample"]:
                        assert (
                            len(corpus.dev) == total_sentences
                        ), f"Sentence count mismatch for {split_description}: {len(corpus.dev)} vs. {total_sentences}"

                        corpus._train = corpus._dev
                        gold_labels = set(corpus.make_label_dictionary(label_type="ner").get_items())

                        assert (
                            current_labels == gold_labels
                        ), f"Label mismatch for {split_description}: {current_labels} vs. {gold_labels}"
                    elif split_name == "dev2":
                        corpus = flair.datasets.NER_HIPE_2022(
                            version=dataset_version,
                            dataset_name=dataset_name,
                            language=language,
                            dev_split_name="dev2",
                            add_document_separator=add_document_separator,
                        )

                        corpus._train = corpus._dev
                        gold_labels = set(corpus.make_label_dictionary(label_type="ner").get_items())

                        assert (
                            len(corpus.dev) == total_sentences
                        ), f"Sentence count mismatch for {split_description}: {len(corpus.dev)} vs. {total_sentences}"

                        assert (
                            current_labels == gold_labels
                        ), f"Label mismatch for {split_description}: {current_labels} vs. {gold_labels}"

    test_hipe_2022(dataset_version="v1.0", add_document_separator=True)
    test_hipe_2022(dataset_version="v1.0", add_document_separator=False)
    test_hipe_2022(dataset_version="v2.0", add_document_separator=True)
    test_hipe_2022(dataset_version="v2.0", add_document_separator=False)
    test_hipe_2022(dataset_version="v2.1", add_document_separator=True)
    test_hipe_2022(dataset_version="v2.1", add_document_separator=False)


def test_multi_file_jsonl_corpus_should_use_label_type(tasks_base_path):
    corpus = MultiFileJsonlCorpus(
        train_files=[tasks_base_path / "jsonl/train.jsonl"],
        dev_files=[tasks_base_path / "jsonl/testa.jsonl"],
        test_files=[tasks_base_path / "jsonl/testb.jsonl"],
        label_type="pos",
    )

    for sentence in corpus.get_all_sentences():
        assert sentence.has_label("pos")
        assert not sentence.has_label("ner")


def test_jsonl_corpus_should_use_label_type(tasks_base_path):
    corpus = JsonlCorpus(tasks_base_path / "jsonl", label_type="pos")

    for sentence in corpus.get_all_sentences():
        assert sentence.has_label("pos")
        assert not sentence.has_label("ner")


def test_jsonl_dataset_should_use_label_type(tasks_base_path):
    """
    Tests whether the dataset respects the label_type parameter
    """
    dataset = JsonlDataset(tasks_base_path / "jsonl" / "train.jsonl", label_type="pos")  # use other type

    for sentence in dataset.sentences:
        assert sentence.has_label("pos")
        assert not sentence.has_label("ner")


def test_reading_jsonl_dataset_should_be_successful(tasks_base_path):
    """
    Tests reading a JsonlDataset containing multiple tagged entries
    """
    dataset = JsonlDataset(tasks_base_path / "jsonl" / "train.jsonl")

    assert len(dataset.sentences) == 5
<<<<<<< HEAD
    assert dataset.sentences[0].get_token(3).get_label("ner").value == "B-LOC"
    assert dataset.sentences[0].get_token(4).get_label("ner").value == "I-LOC"
=======
    expected_labels = ["O", "O", "B-LOC", "I-LOC"]
    assert [[label.value for label in t.get_labels("ner")] for t in dataset.sentences[0]] == [
        [e] for e in expected_labels
    ]
    assert [dataset.sentences[0].get_token(i).get_label("ner").value for i in range(1, 5)] == expected_labels
>>>>>>> 16c5a94d


def test_simple_folder_jsonl_corpus_should_load(tasks_base_path):
    corpus = JsonlCorpus(tasks_base_path / "jsonl")
    assert len(corpus.get_all_sentences()) == 11


TRAIN_FILE = "tests/resources/tasks/jsonl/train.jsonl"
TESTA_FILE = "tests/resources/tasks/jsonl/testa.jsonl"
TESTB_FILE = "tests/resources/tasks/jsonl/testa.jsonl"


@pytest.mark.parametrize(
    "train_files,dev_files,test_files,expected_size",
    [
        (
            [TRAIN_FILE],
            [TESTA_FILE],
            [TESTB_FILE],
            11,
        ),
        (
            [TRAIN_FILE],
            [],
            [TESTB_FILE],
            8,
        ),
        (
            [TRAIN_FILE],
            [],
            None,
            5,
        ),
        (
            None,
            [TESTA_FILE],
            None,
            3,
        ),
        (
            [TRAIN_FILE, TESTA_FILE],
            [TESTA_FILE],
            [TESTB_FILE],
            14,
        ),
    ],
)
def test_corpus_with_single_files_should_load(train_files, dev_files, test_files, expected_size):
    corpus = MultiFileJsonlCorpus(train_files, dev_files, test_files)
    assert len(corpus.get_all_sentences()) == expected_size


def test_empty_corpus_should_raise_error():
    with pytest.raises(RuntimeError) as err:
        MultiFileJsonlCorpus(None, None, None)

    assert str(err.value) == "No data provided when initializing corpus object."<|MERGE_RESOLUTION|>--- conflicted
+++ resolved
@@ -442,7 +442,6 @@
                         "labels": ["loc", "org", "pers", "prod", "time"],
                     },
                     "dev": {"sents": 1202, "docs": 33, "labels": ["loc", "org", "pers", "prod", "time"]},
-<<<<<<< HEAD
                 },
                 "en": {"dev": {"sents": 1045, "docs": 80, "labels": ["loc", "org", "pers", "prod", "time"]}},
                 "fr": {
@@ -456,21 +455,6 @@
                     "dev": {"sents": 1341, "docs": 51, "labels": ["loc", "org", "pers"]},
                 }
             },
-=======
-                },
-                "en": {"dev": {"sents": 1045, "docs": 80, "labels": ["loc", "org", "pers", "prod", "time"]}},
-                "fr": {
-                    "train": {"sents": 5743, "docs": 158, "labels": ["loc", "org", "pers", "prod", "time", "comp"]},
-                    "dev": {"sents": 1244, "docs": 43, "labels": ["loc", "org", "pers", "prod", "time"]},
-                },
-            },
-            "letemps": {
-                "fr": {
-                    "train": {"sents": 14051, "docs": 414, "labels": ["loc", "org", "pers"]},
-                    "dev": {"sents": 1341, "docs": 51, "labels": ["loc", "org", "pers"]},
-                }
-            },
->>>>>>> 16c5a94d
             "newseye": {
                 # +1 offset, because of missing EOS marker at EOD
                 "de": {
@@ -509,70 +493,9 @@
                     "dev": {"sents": 646, "docs": 34, "labels": ["BUILDING", "LOC", "STREET"]},
                 }
             },
-<<<<<<< HEAD
         }
     }
 
-    hipe_stats["v2.0"] = hipe_stats["v1.0"].copy()
-    hipe_stats["v2.0"]["ajmc"] = {
-        "de": {
-            "train": {
-                "sents": 1022 + 2,  # 2 sentences with missing EOS marker
-                "docs": 76,
-                "labels": ["date", "loc", "object", "pers", "scope", "work"],
-            },
-            "dev": {"sents": 192, "docs": 14, "labels": ["loc", "object", "pers", "scope", "work"]},
-        },
-        "en": {
-            "train": {
-                "sents": 1153 + 1,  # 1 sentence with missing EOS marker
-                "docs": 60,
-                "labels": ["date", "loc", "object", "pers", "scope", "work"],
-            },
-            "dev": {
-                "sents": 251 + 1,  # 1 sentence with missing EOS marker
-                "docs": 14,
-                "labels": ["date", "loc", "pers", "scope", "work"],
-            },
-        },
-        "fr": {
-            "train": {
-                "sents": 893 + 1,  # 1 sentence with missing EOS marker
-                "docs": 72,
-                "labels": ["date", "loc", "object", "pers", "scope", "work"],
-            },
-            "dev": {
-                "sents": 201 + 1,  # 1 sentence with missing EOS marker
-                "docs": 17,
-                "labels": ["pers", "scope", "work"],
-            },
-        },
-    }
-    hipe_stats["v2.0"]["newseye"] = {
-        "de": {
-            "train": {"sents": 20839 + 1, "docs": 7, "labels": ["HumanProd", "LOC", "ORG", "PER"]}  # missing EOD marker
-        }
-    }
-    hipe_stats["v2.0"]["sonar"] = {
-        "de": {
-            "dev": {
-                "sents": 816 + 10,  # 9 sentences with missing EOS marker + missing EOD
-                "docs": 10,
-                "labels": ["LOC", "ORG", "PER"],
-            }
-=======
->>>>>>> 16c5a94d
-        }
-    }
-    hipe_stats["v2.1"] = copy.deepcopy(hipe_stats["v2.0"])
-    hipe_stats["v2.1"]["hipe2020"]["fr"]["train"] = {
-        "sents": 5743,
-        "docs": 158,
-        "labels": ["loc", "org", "pers", "prod", "time"],
-    }
-
-<<<<<<< HEAD
-=======
     hipe_stats["v2.0"] = copy.deepcopy(hipe_stats["v1.0"])
     hipe_stats["v2.0"]["ajmc"] = {
         "de": {
@@ -690,7 +613,6 @@
         "labels": ["BUILDING", "LOC", "STREET"],
     }
 
->>>>>>> 16c5a94d
     def test_hipe_2022(dataset_version="v2.1", add_document_separator=True):
         for dataset_name, languages in hipe_stats[dataset_version].items():
             for language in languages:
@@ -706,19 +628,11 @@
 
                 for split_name, stats in splits.items():
                     split_description = f"{dataset_name}@{dataset_version}/{language}#{split_name}"
-<<<<<<< HEAD
 
                     current_sents = stats["sents"]
                     current_docs = stats["docs"]
                     current_labels = set(stats["labels"] + ["<unk>"])
 
-=======
-
-                    current_sents = stats["sents"]
-                    current_docs = stats["docs"]
-                    current_labels = set(stats["labels"] + ["<unk>"])
-
->>>>>>> 16c5a94d
                     total_sentences = current_sents + current_docs if add_document_separator else stats["sents"]
 
                     if split_name == "train":
@@ -810,16 +724,11 @@
     dataset = JsonlDataset(tasks_base_path / "jsonl" / "train.jsonl")
 
     assert len(dataset.sentences) == 5
-<<<<<<< HEAD
-    assert dataset.sentences[0].get_token(3).get_label("ner").value == "B-LOC"
-    assert dataset.sentences[0].get_token(4).get_label("ner").value == "I-LOC"
-=======
     expected_labels = ["O", "O", "B-LOC", "I-LOC"]
     assert [[label.value for label in t.get_labels("ner")] for t in dataset.sentences[0]] == [
         [e] for e in expected_labels
     ]
     assert [dataset.sentences[0].get_token(i).get_label("ner").value for i in range(1, 5)] == expected_labels
->>>>>>> 16c5a94d
 
 
 def test_simple_folder_jsonl_corpus_should_load(tasks_base_path):
