--- conflicted
+++ resolved
@@ -35,11 +35,7 @@
 Sentence: "George Washington went to Washington ." → ["George Washington"/PER, "Washington"/LOC]
 ```
 
-<<<<<<< HEAD
-Showing us that two entities are labeled in this sentence: "George Washington" as PER (person) and "Washington" 
-=======
 Showing us that two entities are labeled in this sentence: "George Washington" as PER (person) and "Washington"
->>>>>>> 16c5a94d
 as LOC (location.)
 
 ### Getting Annotated Spans
@@ -60,33 +56,20 @@
 ```
 
 Which indicates that "George Washington" is a person (PER) and "Washington" is
-<<<<<<< HEAD
-a location (LOC). Each such `Span` has a text, its position in the sentence and `Label` 
-with a value and a score (confidence in the prediction). 
-=======
 a location (LOC). Each such `Span` has a text, its position in the sentence and `Label`
 with a value and a score (confidence in the prediction).
->>>>>>> 16c5a94d
 
 Let us iterate over the spans again and access these fields:
 
 ```python
 # iterate over each entity
 for entity in sentence.get_spans('ner'):
-<<<<<<< HEAD
-    
-=======
-
->>>>>>> 16c5a94d
+
     # print entity text, start_position and end_position
     print(f'entity.text is: "{entity.text}"')
     print(f'entity.start_position is: "{entity.start_position}"')
     print(f'entity.end_position is: "{entity.end_position}"')
-<<<<<<< HEAD
-    
-=======
-
->>>>>>> 16c5a94d
+
     # also print the value and score of its "ner"-label
     print(f'entity "ner"-label value is: "{entity.get_label("ner").value}"')
     print(f'entity "ner"-label score is: "{entity.get_label("ner").score}"\n')
@@ -105,13 +88,12 @@
 entity.end_position is: "36"
 entity "ner"-label value is: "LOC"
 entity "ner"-label score is: "0.9942097663879395"
-<<<<<<< HEAD
 ```
 
 ### Getting Any Labels
 
-Not all our taggers predict on the `Span`-level: Part-of-Speech taggers for instance predict on the `Token`-level, 
-while relation extractors predict on the `Relation`-level. If you don't know what objects are predicted 
+Not all our taggers predict on the `Span`-level: Part-of-Speech taggers for instance predict on the `Token`-level,
+while relation extractors predict on the `Relation`-level. If you don't know what objects are predicted
 by a specific tagger, the best way to access predictions is through the generic `get_labels()` method:
 
 ```python
@@ -119,7 +101,7 @@
     print(label)
 ```
 
-The printout is identical in this case to `sentence.get_spans('ner')`: 
+The printout is identical in this case to `sentence.get_spans('ner')`:
 
 ```console
 Span[0:2]: "George Washington" → PER (0.9989)
@@ -136,82 +118,40 @@
     print(f'label.score is: "{label.score}"')
     # access the data point to which label attaches and print its text
     print(f'the text of label.data_point is: "{label.data_point.text}"\n')
-=======
->>>>>>> 16c5a94d
-```
-
-### Getting Any Labels
-
-Not all our taggers predict on the `Span`-level: Part-of-Speech taggers for instance predict on the `Token`-level,
-while relation extractors predict on the `Relation`-level. If you don't know what objects are predicted
-by a specific tagger, the best way to access predictions is through the generic `get_labels()` method:
-
-```python
+```
+
+
+### Multi-Tagging
+
+Sometimes you want to predict several types of annotation at once, for instance NER and part-of-speech (POS) tags.
+For this, you can use our new `MultiTagger` object, like this:
+
+```python
+from flair.models import MultiTagger
+
+# load tagger for POS and NER
+tagger = MultiTagger.load(['pos', 'ner'])
+
+# make example sentence
+sentence = Sentence("George Washington went to Washington.")
+
+# predict with both models
+tagger.predict(sentence)
+
+print(sentence)
+```
+
+The sentence now has two types of annotation: POS and NER. Print them using `get_labels()`:
+
+```python
+for label in sentence.get_labels('pos'):
+    print(label)
+
 for label in sentence.get_labels('ner'):
     print(label)
 ```
 
-The printout is identical in this case to `sentence.get_spans('ner')`:
-
-```console
-Span[0:2]: "George Washington" → PER (0.9989)
-Span[4:5]: "Washington" → LOC (0.9942)
-```
-
-You can access the label's value and score, and even access the data point object to which the label attaches:
-
-```python
-# iterate over all 'ner'-labels in the sentence
-for label in sentence.get_labels('ner'):
-    # print label value and score
-    print(f'label.value is: "{label.value}"')
-    print(f'label.score is: "{label.score}"')
-    # access the data point to which label attaches and print its text
-    print(f'the text of label.data_point is: "{label.data_point.text}"\n')
-```
-
-
-### Multi-Tagging
-
-Sometimes you want to predict several types of annotation at once, for instance NER and part-of-speech (POS) tags.
-For this, you can use our new `MultiTagger` object, like this:
-
-```python
-from flair.models import MultiTagger
-
-# load tagger for POS and NER
-tagger = MultiTagger.load(['pos', 'ner'])
-
-# make example sentence
-sentence = Sentence("George Washington went to Washington.")
-
-# predict with both models
-tagger.predict(sentence)
-
-print(sentence)
-```
-
-<<<<<<< HEAD
-The sentence now has two types of annotation: POS and NER. Print them using `get_labels()`: 
-=======
-The sentence now has two types of annotation: POS and NER. Print them using `get_labels()`:
->>>>>>> 16c5a94d
-
-```python
-for label in sentence.get_labels('pos'):
-    print(label)
-
-for label in sentence.get_labels('ner'):
-    print(label)
-<<<<<<< HEAD
-``` 
-
-This should print first the POS tags, then the NER spans: 
-=======
-```
-
 This should print first the POS tags, then the NER spans:
->>>>>>> 16c5a94d
 
 ```console
 Token[0]: "George" → NNP (1.0)
@@ -223,23 +163,13 @@
 
 Span[0:2]: "George Washington" → PER (0.9989)
 Span[4:5]: "Washington" → LOC (0.9942)
-<<<<<<< HEAD
-``` 
-
-You can alternatively just print all labels of the sentence at the same time, regardless of type: 
+```
+
+You can alternatively just print all labels of the sentence at the same time, regardless of type:
 ```python
 for label in sentence.labels:
     print(label)
-``` 
-=======
-```
-
-You can alternatively just print all labels of the sentence at the same time, regardless of type:
-```python
-for label in sentence.labels:
-    print(label)
-```
->>>>>>> 16c5a94d
+```
 
 ### List of Pre-Trained Sequence Tagger Models
 
@@ -383,19 +313,11 @@
 print(sentence)
 ```
 
-<<<<<<< HEAD
-This should print (line breaks added for readability): 
-```console
-Sentence: "George Washington went to Washington . Dort kaufte er einen Hut ." 
-
-→ ["George"/PROPN, "Washington"/PROPN, "went"/VERB, "to"/ADP, "Washington"/PROPN, "."/PUNCT] 
-=======
 This should print (line breaks added for readability):
 ```console
 Sentence: "George Washington went to Washington . Dort kaufte er einen Hut ."
 
 → ["George"/PROPN, "Washington"/PROPN, "went"/VERB, "to"/ADP, "Washington"/PROPN, "."/PUNCT]
->>>>>>> 16c5a94d
 
 → ["Dort"/ADV, "kaufte"/VERB, "er"/PRON, "einen"/DET, "Hut"/NOUN, "."/PUNCT]
 ```
@@ -528,15 +450,9 @@
 names two entities and also expresses that there is a born_in relationship between
 both.
 
-<<<<<<< HEAD
-We added an experimental relation extraction model 
-trained over a modified version of TACRED: `relations`. 
-Use this models together with an entity tagger, like so: 
-=======
 We added an experimental relation extraction model
 trained over a modified version of TACRED: `relations`.
 Use this models together with an entity tagger, like so:
->>>>>>> 16c5a94d
 ```python
 from flair.data import Sentence
 from flair.models import RelationExtractor, SequenceTagger
