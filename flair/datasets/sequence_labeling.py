import logging
import re
import os
import shutil
import glob
from pathlib import Path
from typing import Union, Dict, List
from os import listdir
import zipfile
from zipfile import ZipFile
import tarfile
import csv


import flair
from flair.data import Corpus, MultiCorpus, FlairDataset, Sentence, Token, Frame
from flair.datasets.base import find_train_dev_test_files
from flair.file_utils import cached_path, unpack_file, unzip_file

log = logging.getLogger("flair")


class ColumnCorpus(Corpus):
    def __init__(
            self,
            data_folder: Union[str, Path],
            column_format: Dict[int, str],
            train_file=None,
            test_file=None,
            dev_file=None,
            tag_to_bioes=None,
            column_delimiter: str = r"\s+",
            comment_symbol: str = None,
            encoding: str = "utf-8",
            document_separator_token: str = None,
            skip_first_line: bool = False,
            in_memory: bool = True,
            label_name_map: Dict[str, str] = None,
            banned_sentences: List[str] = None,
            autofind_splits: bool = True,
            **corpusargs,
    ):
        """
        Instantiates a Corpus from CoNLL column-formatted task data such as CoNLL03 or CoNLL2000.
        :param data_folder: base folder with the task data
        :param column_format: a map specifying the column format
        :param train_file: the name of the train file
        :param test_file: the name of the test file
        :param dev_file: the name of the dev file, if None, dev data is sampled from train
        :param tag_to_bioes: whether to convert to BIOES tagging scheme
        :param column_delimiter: default is to split on any separatator, but you can overwrite for instance with "\t"
        to split only on tabs
        :param comment_symbol: if set, lines that begin with this symbol are treated as comments
        :param document_separator_token: If provided, sentences that function as document boundaries are so marked
        :param skip_first_line: set to True if your dataset has a header line
        :param in_memory: If set to True, the dataset is kept in memory as Sentence objects, otherwise does disk reads
        :param label_name_map: Optionally map tag names to different schema.
        :param banned_sentences: Optionally remove sentences from the corpus. Works only if `in_memory` is true
        :return: a Corpus with annotated train, dev and test data
        """

        # find train, dev and test files if not specified
        dev_file, test_file, train_file = \
            find_train_dev_test_files(data_folder, dev_file, test_file, train_file, autofind_splits)

        # get train data
        train = ColumnDataset(
            train_file,
            column_format,
            tag_to_bioes,
            encoding=encoding,
            comment_symbol=comment_symbol,
            column_delimiter=column_delimiter,
            banned_sentences=banned_sentences,
            in_memory=in_memory,
            document_separator_token=document_separator_token,
            skip_first_line=skip_first_line,
            label_name_map=label_name_map,
        ) if train_file is not None else None

        # read in test file if exists
        test = ColumnDataset(
            test_file,
            column_format,
            tag_to_bioes,
            encoding=encoding,
            comment_symbol=comment_symbol,
            column_delimiter=column_delimiter,
            banned_sentences=banned_sentences,
            in_memory=in_memory,
            document_separator_token=document_separator_token,
            skip_first_line=skip_first_line,
            label_name_map=label_name_map,
        ) if test_file is not None else None

        # read in dev file if exists
        dev = ColumnDataset(
            dev_file,
            column_format,
            tag_to_bioes,
            encoding=encoding,
            comment_symbol=comment_symbol,
            banned_sentences=banned_sentences,
            column_delimiter=column_delimiter,
            in_memory=in_memory,
            document_separator_token=document_separator_token,
            skip_first_line=skip_first_line,
            label_name_map=label_name_map,
        ) if dev_file is not None else None

        super(ColumnCorpus, self).__init__(train, dev, test, name=str(data_folder), **corpusargs)


class ColumnDataset(FlairDataset):
    # special key for space after
    SPACE_AFTER_KEY = "space-after"

    def __init__(
            self,
            path_to_column_file: Union[str, Path],
            column_name_map: Dict[int, str],
            tag_to_bioes: str = None,
            column_delimiter: str = r"\s+",
            comment_symbol: str = None,
            banned_sentences: List[str] = None,
            in_memory: bool = True,
            document_separator_token: str = None,
            encoding: str = "utf-8",
            skip_first_line: bool = False,
            label_name_map: Dict[str, str] = None,
            is_srl : bool = False,
    ):
        """
        Instantiates a column dataset (typically used for sequence labeling or word-level prediction).
        :param path_to_column_file: path to the file with the column-formatted data
        :param column_name_map: a map specifying the column format
        :param tag_to_bioes: whether to convert to BIOES tagging scheme
        :param column_delimiter: default is to split on any separatator, but you can overwrite for instance with "\t"
        to split only on tabs
        :param comment_symbol: if set, lines that begin with this symbol are treated as comments
        :param in_memory: If set to True, the dataset is kept in memory as Sentence objects, otherwise does disk reads
        :param document_separator_token: If provided, sentences that function as document boundaries are so marked
        :param skip_first_line: set to True if your dataset has a header line
        :param label_name_map: Optionally map tag names to different schema.
<<<<<<< HEAD
        :param is_srl: If set to True, the ColumnDataset inherits logic for semantic role labeling
=======
        :param banned_sentences: Optionally remove sentences from the corpus. Works only if `in_memory` is true
        :return: a dataset with annotated data
>>>>>>> 428b6f2f
        """
        if type(path_to_column_file) is str:
            path_to_column_file = Path(path_to_column_file)
        assert path_to_column_file.exists()
        self.path_to_column_file = path_to_column_file
        self.tag_to_bioes = tag_to_bioes
        self.column_name_map = column_name_map
        self.column_delimiter = column_delimiter
        self.comment_symbol = comment_symbol
        self.document_separator_token = document_separator_token
        self.label_name_map = label_name_map
<<<<<<< HEAD
        self.is_srl = is_srl
=======
        self.banned_sentences = banned_sentences
>>>>>>> 428b6f2f

        # store either Sentence objects in memory, or only file offsets
        self.in_memory = in_memory

        self.total_sentence_count: int = 0

        # most data sets have the token text in the first column, if not, pass 'text' as column
        self.text_column: int = 0
        for column in self.column_name_map:
            if column_name_map[column] == "text":
                self.text_column = column

        # determine encoding of text file
        self.encoding = encoding

        with open(str(self.path_to_column_file), encoding=self.encoding) as file:

            # skip first line if to selected
            if skip_first_line:
                file.readline()

            # option 1: read only sentence boundaries as offset positions
            if not self.in_memory:
                self.indices: List[int] = []

                line = file.readline()
                position = 0
                sentence_started = False
                while line:
                    if sentence_started and self.__line_completes_sentence(line):
                        self.indices.append(position)
                        position = file.tell()
                        sentence_started = False

                    elif not line.isspace():
                        sentence_started = True
                    line = file.readline()

                if sentence_started:
                    self.indices.append(position)

                self.total_sentence_count = len(self.indices)

            # option 2: keep everything in memory
            if self.in_memory:
                self.sentences: List[Sentence] = []

                # pointer to previous
                previous_sentence = None
                while True:
                    sentence = self._convert_lines_to_sentence(self._read_next_sentence(file))
                    if not sentence: break
                    if self.banned_sentences is not None and any(
                        [d in sentence.to_plain_string() for d in self.banned_sentences]):
                        continue
                    sentence._previous_sentence = previous_sentence
                    sentence._next_sentence = None

                    if previous_sentence: previous_sentence._next_sentence = sentence

                    self.sentences.append(sentence)
                    previous_sentence = sentence

                self.total_sentence_count = len(self.sentences)

    def _read_next_sentence(self, file):
        lines = []
        line = file.readline()
        while line:
            if not line.isspace():
                lines.append(line)

            # if sentence ends, break
            if len(lines) > 0 and self.__line_completes_sentence(line):
                break

            line = file.readline()
        return lines

    #def dfs_tree(self, sub_root_id: int, verb_dict, tree_dict, ignore_other_frames = True) -> [int]:
        """
        Traverses a syntax tree from a given point sub_root_id to its leaves, stopping when frames are hit
        Function is used for semantic role labeling
        :param sub_root_id: ID of (sub)root-element (everything above ignored)
        :param verb_dict: dictionary of frames (verbs) and its IDs
        :param tree_dict: dictionary of IDs and the depending words
        :param ignore_other_frames: set to true if algorithm should stop when hitting other frames
        :return: list of IDs of words within a sentence which were traversed
        """
        """list_of_word_ids = []

        # Traversing all IDs of words dependent from the current one
        for sub_id in tree_dict[sub_root_id]:
            # It only continues if ID is not a frame itself or the frame-ignoring is deactivated
            if sub_id not in verb_dict or not ignore_other_frames:
                list_of_word_ids.append(sub_id)

                # Continue recursion if there are more sub-ids
                if sub_id in tree_dict:
                    list_of_word_ids.extend(self.dfs_tree(sub_root_id=sub_id, verb_dict=verb_dict, tree_dict=tree_dict, ignore_other_frames=ignore_other_frames))

        return list_of_word_ids"""

    def _convert_lines_to_sentence(self, lines):

        sentence: Sentence = Sentence()

####################################################### BEGIN LUKAS ÄNDERUNGEN
        # If it is a semantic role labeler
        """if self.is_srl:
            # A couple of temporary variables needed
            frames = []     # Final frame objects
            frame_dict = {} # {'read.01': [('I', 'ARG0'), ...], ...}
            verb_list = []  # ['read.01', 'accuse.01', ...]
            verb_dict = {}  # {2: "read.01", ...}
            tree_dict = {}  # {2: [1, 4, 22], 3: ...}
            id_text_dict = {}   # {1: "I", 2: "read", ...}
            role_dict = {}  #   {1: ['ARG0', '_', 'V'], 2: ...}
            column_name_map_inv = {v: k for k, v in self.column_name_map.items()}"""

        for line in lines:
            # skip comments
            if self.comment_symbol is not None and line.startswith(self.comment_symbol):
                continue

            # if sentence ends, convert and return
            if self.__line_completes_sentence(line):
                if len(sentence) > 0:
                    if self.tag_to_bioes is not None:
                        sentence.convert_tag_scheme(
                            tag_type=self.tag_to_bioes, target_scheme="iobes"
                        )
                    # check if this sentence is a document boundary
                    if sentence.to_original_text() == self.document_separator_token:
                        sentence.is_document_boundary = True
                    return sentence

            # otherwise, this line is a token. parse and add to sentence
            else:
                token = self._parse_token(line)
                sentence.add_token(token)
            
                # checks if its a srl problem
                """if self.is_srl:
                    # Split into small columns and parse the indices of the columns
                    columns = line.strip().split("\t")
                    column_frame = column_name_map_inv["frame"]
                    column_id_txt = columns[column_name_map_inv["id"]]
                    if column_id_txt.isnumeric():
                        column_id = int(column_id_txt)
                    else:
                        continue
                    column_tree_id = int(columns[column_name_map_inv["headid"]])
                    column_text = columns[column_name_map_inv["text"]]


                    # Find frames if existing
                    if len(columns) > column_frame:
                        # Ignore empty roles and add existing ones
                        if columns[column_frame] != "_":
                            verb_list.append(columns[column_frame])
                            verb_dict[column_id] = columns[column_frame]

                        # Build dependency trees
                        if column_tree_id in tree_dict:
                            tree_dict[column_tree_id].append(column_id)
                        else:
                            tree_dict[column_tree_id] = [column_id]

                        # Build id-text dictionary
                        id_text_dict[column_id] = column_text

                        # build id-roles dictionary
                        role_dict[column_id] = columns[int(column_frame)+1 : ]"""
        
        # check if this sentence is a document boundary
        if sentence.to_original_text() == self.document_separator_token: sentence.is_document_boundary = True
        
        """if self.is_srl:
            # Traverses all semantic roles
            # k = id of word, v = list of semantic roles
            for k, v in role_dict.items():
                # ignore words not having roles
                if any(x != "_" for x in v):
                    for idx, sem_rol in enumerate(v):
                        # Ignore empty roles and verbs themselves
                        if sem_rol != "_" and sem_rol != "V":
                            # sem_rol = string of a role
                            # idx = index of a verb in the role list v
                            word_id_list = []
                            word_id_list.append(k)

                            # routine which adds all subwords of a role
                            # depending on the question if a different frame is directly the role of another frame
                            # the param ignore_other_frames gets altered 
                            if k in tree_dict:
                                sub_ids = tree_dict[k]
                                for sub_id in sub_ids:
                                    if sub_id not in tree_dict:
                                        word_id_list.append(sub_id)
                                    else:
                                        if k in verb_dict:
                                            word_id_list.append(sub_id)
                                            word_id_list.extend(self.dfs_tree(sub_id, verb_dict, tree_dict, ignore_other_frames=False))
                                        elif sub_id not in verb_dict:
                                            word_id_list.append(sub_id)
                                            word_id_list.extend(self.dfs_tree(sub_id, verb_dict, tree_dict))

                            word_id_list = list(set(word_id_list))
                            word_id_list.sort()

                            # Adds all words of a role together
                            whole_string = ""
                            for word_id in word_id_list:
                                whole_string += (id_text_dict[word_id] + " ")
                            whole_string = whole_string.rstrip()

                            if verb_list[idx] in frame_dict:
                                frame_dict[verb_list[idx]].append((whole_string, (sem_rol)))
                            else:
                                frame_dict[verb_list[idx]] = [(whole_string, sem_rol)]

            print("Verb-dict:\t"+str(verb_dict)+"\n")
            print("tree dict:\t"+str(tree_dict)+"\n")
            print("id-text dict:\t"+str(id_text_dict)+"\n")
            print("id-roles dict:\t"+str(role_dict)+"\n")
            print("Frames:\t"+str(frame_dict)+"\n")"""

            # TODO

            # Build frame object and append it to frame list for that sentence
            #for frame, roles in temp_frame_dict.items():
            #    frame_temp = Frame(frame, roles)
            #    frames.append(frame_temp)

            # Add frame list to sentence
            #sentence.frames = frames

####################################################### END LUKAS ÄNDERUNGEN

        if self.tag_to_bioes is not None:
            sentence.convert_tag_scheme(
                tag_type=self.tag_to_bioes, target_scheme="iobes"
            )

        if len(sentence) > 0: return sentence

    def _parse_token(self, line: str) -> Token:
        fields: List[str] = re.split(self.column_delimiter, line.rstrip())
        token = Token(fields[self.text_column])
        for column in self.column_name_map:
            if len(fields) > column:
                if column != self.text_column and self.column_name_map[column] != self.SPACE_AFTER_KEY:
                    task = self.column_name_map[column]  # for example 'pos'
                    tag = fields[column]
                    if tag.count("-") >= 1:  # tag with prefix, for example tag='B-OBJ'
                        split_at_first_hyphen = tag.split("-", 1)
                        tagging_format_prefix = split_at_first_hyphen[0]
                        tag_without_tagging_format = split_at_first_hyphen[1]
                        if self.label_name_map and tag_without_tagging_format in self.label_name_map.keys():
                            tag = tagging_format_prefix + "-" + self.label_name_map[tag_without_tagging_format]
                            # for example, transforming 'B-OBJ' to 'B-part-of-speech-object'
                            if self.label_name_map[tag_without_tagging_format] == 'O': tag = 'O'
                    else:  # tag without prefix, for example tag='PPER'
                        if self.label_name_map and tag in self.label_name_map.keys():
                            tag = self.label_name_map[tag]  # for example, transforming 'PPER' to 'person'
                            if self.label_name_map[tag] == 'O': tag = 'O'
                    token.add_label(task, tag)
                if self.column_name_map[column] == self.SPACE_AFTER_KEY and fields[column] == '-':
                    token.whitespace_after = False
        return token
    
    def __line_completes_sentence(self, line: str) -> bool:
        sentence_completed = line.isspace() or line == ''
        return sentence_completed

    def is_in_memory(self) -> bool:
        return self.in_memory

    def __len__(self):
        return self.total_sentence_count

    def __getitem__(self, index: int = 0) -> Sentence:

        # if in memory, retrieve parsed sentence
        if self.in_memory:
            sentence = self.sentences[index]

        # else skip to position in file where sentence begins
        else:
            with open(str(self.path_to_column_file), encoding=self.encoding) as file:
                file.seek(self.indices[index])
                sentence = self._convert_lines_to_sentence(self._read_next_sentence(file))

            # set sentence context using partials
            sentence._position_in_dataset = (self, index)

        return sentence

class AMHARIC_NER(ColumnCorpus):
    def __init__(
            self,
            base_path: Union[str, Path] = None,
            tag_to_bioes: str = "ner",
            in_memory: bool = True,
            **corpusargs,
    ):
        """
        Initialize the Amharic corpus available on https://github.com/masakhane-io/masakhane-ner/tree/main/data/amh/.
        The first time you call this constructor it will automatically download the dataset.
        :param base_path: Default is None, meaning that corpus gets auto-downloaded and loaded. You can override this
        to point to a different folder but typically this should not be necessary.
        :param tag_to_bioes: NER by default, need not be changed, but you could also select 'pos' to predict
        POS tags instead
        :param in_memory: If True, keeps dataset in memory giving speedups in training.
        :param document_as_sequence: If True, all sentences of a document are read into a single Sentence object
        """
        if type(base_path) == str:
            base_path: Path = Path(base_path)

        # column format
        columns = {0: "text", 1: "ner"}

        # this dataset name
        dataset_name = self.__class__.__name__.lower()

        # default dataset folder is the cache root
        if not base_path:
            base_path = flair.cache_root / "datasets"
        data_folder = base_path / dataset_name

        # download data if necessary
        ner_amharic_path = "https://raw.githubusercontent.com/masakhane-io/masakhane-ner/main/data/amh/"
        cached_path(f"{ner_amharic_path}dev.txt", Path("datasets") / dataset_name)
        cached_path(f"{ner_amharic_path}test.txt", Path("datasets") / dataset_name)
        cached_path(f"{ner_amharic_path}train.txt", Path("datasets") / dataset_name)

        super(AMHARIC_NER, self).__init__(
            data_folder,
            columns,
            tag_to_bioes=tag_to_bioes,
            encoding="utf-8",
            in_memory=in_memory,
            **corpusargs,
        )

class ANER_CORP(ColumnCorpus):
    def __init__(
            self,
            base_path: Union[str, Path] = None,
            tag_to_bioes: str = "ner",
            in_memory: bool = True,
            document_as_sequence: bool = False,
            **corpusargs,
    ):
        """
        Initialize a preprocessed version of the Arabic Named Entity Recognition Corpus (ANERCorp) dataset available
        from https://github.com/EmnamoR/Arabic-named-entity-recognition/blob/master/ANERCorp.rar.
        http://curtis.ml.cmu.edu/w/courses/index.php/ANERcorp
        Column order is swapped
        The first time you call this constructor it will automatically download the dataset.
        :param base_path: Default is None, meaning that corpus gets auto-downloaded and loaded. You can override this
        to point to a different folder but typically this should not be necessary.
        :param tag_to_bioes: NER by default, need not be changed.
        :param in_memory: If True, keeps dataset in memory giving speedups in training.
        :param document_as_sequence: If True, all sentences of a document are read into a single Sentence object
        """
        if type(base_path) == str:
            base_path: Path = Path(base_path)

        # column format
        columns = {0: "text", 1: "ner"}

        # this dataset name
        dataset_name = self.__class__.__name__.lower()

        # default dataset folder is the cache root
        if not base_path:
            base_path = flair.cache_root / "datasets"
        data_folder = base_path / dataset_name

        # download data if necessary
        anercorp_path = "https://megantosh.s3.eu-central-1.amazonaws.com/ANERcorp/"
        # cached_path(f"{anercorp_path}test.txt", Path("datasets") / dataset_name)
        cached_path(f"{anercorp_path}train.txt", Path("datasets") / dataset_name)

        super(ANER_CORP, self).__init__(
            data_folder,
            columns,
            # tag_to_bioes=tag_to_bioes,
            encoding="utf-8",
            in_memory=in_memory,
            document_separator_token=None if not document_as_sequence else "-DOCSTART-",
            **corpusargs,
        )


class AQMAR(ColumnCorpus):
    def __init__(
            self,
            base_path: Union[str, Path] = None,
            tag_to_bioes: str = "ner",
            in_memory: bool = True,
            document_as_sequence: bool = False,
            **corpusargs,
    ):
        """
        Initialize a preprocessed  and modified version of the American and Qatari Modeling of Arabic (AQMAR) dataset available
        from http://www.cs.cmu.edu/~ark/ArabicNER/AQMAR_Arabic_NER_corpus-1.0.zip.
        via http://www.cs.cmu.edu/~ark/AQMAR/

        - Modifications from original dataset: Miscellaneous tags (MIS0, MIS1, MIS2, MIS3) are merged to one tag "MISC" as these categories deviate across the original dataset
        - The 28 original Wikipedia articles are merged into a single file containing the articles in alphabetical order

        The first time you call this constructor it will automatically download the dataset.

        This dataset is licensed under a Creative Commons Attribution-ShareAlike 3.0 Unported License.
        please cite: "Behrang Mohit, Nathan Schneider, Rishav Bhowmick, Kemal Oflazer, and Noah A. Smith (2012),
        Recall-Oriented Learning of Named Entities in Arabic Wikipedia. Proceedings of EACL."

        :param base_path: Default is None, meaning that corpus gets auto-downloaded and loaded. You can override this to point to a different folder but typically this should not be necessary.
        :param tag_to_bioes: NER by default, need not be changed, but you could also select 'pos' to predict
        POS tags instead
        :param in_memory: If True, keeps dataset in memory giving speedups in training.
        :param document_as_sequence: If True, all sentences of a document are read into a single Sentence object
        """
        if type(base_path) == str:
            base_path: Path = Path(base_path)

        # column format
        columns = {0: "text", 1: "ner"}

        # this dataset name
        dataset_name = self.__class__.__name__.lower()

        # default dataset folder is the cache root
        if not base_path:
            base_path = flair.cache_root / "datasets"
        data_folder = base_path / dataset_name

        # download data if necessary
        aqmar_path = "https://megantosh.s3.eu-central-1.amazonaws.com/AQMAR/"
        # cached_path(f"{anercorp_path}test.txt", Path("datasets") / dataset_name)
        cached_path(f"{aqmar_path}train.txt", Path("datasets") / dataset_name)

        super(AQMAR, self).__init__(
            data_folder,
            columns,
            # tag_to_bioes=tag_to_bioes,
            encoding="utf-8",
            in_memory=in_memory,
            document_separator_token=None if not document_as_sequence else "-DOCSTART-",
            **corpusargs,
        )



class BIOFID(ColumnCorpus):
    def __init__(
            self,
            base_path: Union[str, Path] = None,
            tag_to_bioes: str = "ner",
            in_memory: bool = True,
            **corpusargs,
    ):
        if type(base_path) == str:
            base_path: Path = Path(base_path)

        # column format
        columns = {0: "text", 1: "lemma", 2: "pos", 3: "ner"}

        # this dataset name
        dataset_name = self.__class__.__name__.lower()

        # default dataset folder is the cache root
        if not base_path:
            base_path = flair.cache_root / "datasets"
        data_folder = base_path / dataset_name

        # download data if necessary
        biofid_path = "https://raw.githubusercontent.com/texttechnologylab/BIOfid/master/BIOfid-Dataset-NER/"
        cached_path(f"{biofid_path}train.conll", Path("datasets") / dataset_name)
        cached_path(f"{biofid_path}dev.conll", Path("datasets") / dataset_name)
        cached_path(f"{biofid_path}test.conll", Path("datasets") / dataset_name)

        super(BIOFID, self).__init__(
            data_folder, columns, tag_to_bioes=tag_to_bioes, in_memory=in_memory, **corpusargs,
        )


class BIOSCOPE(ColumnCorpus):
    def __init__(
            self,
            base_path: Union[str, Path] = None,
            in_memory: bool = True,
            **corpusargs,
    ):
        if type(base_path) == str:
            base_path: Path = Path(base_path)

        # column format
        columns = {0: "text", 1: "tag"}

        # this dataset name
        dataset_name = self.__class__.__name__.lower()

        # default dataset folder is the cache root
        if not base_path:
            base_path = flair.cache_root / "datasets"
        data_folder = base_path / dataset_name

        # download data if necessary
        bioscope_path = "https://raw.githubusercontent.com/whoisjones/BioScopeSequenceLabelingData/master/sequence_labeled/"
        cached_path(f"{bioscope_path}output.txt", Path("datasets") / dataset_name)

        super(BIOSCOPE, self).__init__(
            data_folder, columns, in_memory=in_memory, train_file="output.txt", **corpusargs,
        )


class CONLL_03(ColumnCorpus):
    def __init__(
            self,
            base_path: Union[str, Path] = None,
            tag_to_bioes: str = "ner",
            entity_linking:bool = False,
            in_memory: bool = True,
            **corpusargs,
    ):
        """
        Initialize the CoNLL-03 corpus. This is only possible if you've manually downloaded it to your machine.
        Obtain the corpus from https://www.clips.uantwerpen.be/conll2003/ner/ and put the eng.testa, .testb, .train
        files in a folder called 'conll_03'. Then set the base_path parameter in the constructor to the path to the
        parent directory where the conll_03 folder resides.
        If using entity linking, the conll03 dateset is reduced by about 20 Documents, which are not part of the yago dataset.
        :param base_path: Path to the CoNLL-03 corpus (i.e. 'conll_03' folder) on your machine
        :param tag_to_bioes: NER by default, need not be changed, but you could also select 'pos' or 'np' to predict
        POS tags or chunks respectively
        :param in_memory: If True, keeps dataset in memory giving speedups in training.
        :param document_as_sequence: If True, all sentences of a document are read into a single Sentence object
        """
        if type(base_path) == str:
            base_path: Path = Path(base_path)

        # column format
        if not entity_linking:
            columns = {0: "text", 1: "pos", 2: "np", 3: "ner"}
        else:
            columns = {0: "text", 1: "pos", 2: "np", 3: "ner", 4: 'tmp',5:'entity' ,6:'normalised entity', 7: 'link', 8:'tmp_nr', 9:'tmpLink'}

        # this dataset name
        if entity_linking:
            dataset_name = self.__class__.__name__.lower()+"-yago-reduced"
        else:
            dataset_name = self.__class__.__name__.lower()

        # default dataset folder is the cache root
        if not base_path:
            base_path = flair.cache_root / "datasets"
        data_folder = base_path / dataset_name

        if entity_linking:
            print('Test')
            conll_yago_path = "https://nlp.informatik.hu-berlin.de/resources/datasets/conll_entity_linking/"
            cached_path(f"{conll_yago_path}combinedENG.testa", Path("datasets") / dataset_name)
            cached_path(f"{conll_yago_path}combinedENG.testb", Path("datasets") / dataset_name)
            cached_path(f"{conll_yago_path}combinedENG.train", Path("datasets") / dataset_name)
            


        # check if data there
        if not data_folder.exists():
            log.warning("-" * 100)
            log.warning(f'WARNING: CoNLL-03 dataset not found at "{data_folder}".')
            log.warning(
                'Instructions for obtaining the data can be found here: https://www.clips.uantwerpen.be/conll2003/ner/"'
            )
            log.warning("-" * 100)

        if entity_linking:
            super(CONLL_03, self).__init__(
                data_folder,
                columns,
                tag_to_bioes=tag_to_bioes,
                column_delimiter='\t',
                in_memory=in_memory,
                document_separator_token="-DOCSTART-",
                **corpusargs,
            )
        else:    
            super(CONLL_03, self).__init__(
                data_folder,
                columns,
                tag_to_bioes=tag_to_bioes,
                in_memory=in_memory,
                document_separator_token="-DOCSTART-",
                **corpusargs,
            )


class CONLL_03_GERMAN(ColumnCorpus):
    def __init__(
            self,
            base_path: Union[str, Path] = None,
            tag_to_bioes: str = "ner",
            in_memory: bool = True,
            **corpusargs,
    ):
        """
        Initialize the CoNLL-03 corpus for German. This is only possible if you've manually downloaded it to your machine.
        Obtain the corpus from https://www.clips.uantwerpen.be/conll2003/ner/ and put the respective files in a folder called
        'conll_03_german'. Then set the base_path parameter in the constructor to the path to the parent directory where
        the conll_03_german folder resides.
        :param base_path: Path to the CoNLL-03 corpus (i.e. 'conll_03_german' folder) on your machine
        :param tag_to_bioes: NER by default, need not be changed, but you could also select 'lemma', 'pos' or 'np' to predict
        word lemmas, POS tags or chunks respectively
        :param in_memory: If True, keeps dataset in memory giving speedups in training.
        :param document_as_sequence: If True, all sentences of a document are read into a single Sentence object
        """
        if type(base_path) == str:
            base_path: Path = Path(base_path)

        # column format
        columns = {0: "text", 1: "lemma", 2: "pos", 3: "np", 4: "ner"}

        # this dataset name
        dataset_name = self.__class__.__name__.lower()

        # default dataset folder is the cache root
        if not base_path:
            base_path = flair.cache_root / "datasets"
        data_folder = base_path / dataset_name

        # check if data there
        if not data_folder.exists():
            log.warning("-" * 100)
            log.warning(f'WARNING: CoNLL-03 dataset not found at "{data_folder}".')
            log.warning(
                'Instructions for obtaining the data can be found here: https://www.clips.uantwerpen.be/conll2003/ner/"'
            )
            log.warning("-" * 100)

        super(CONLL_03_GERMAN, self).__init__(
            data_folder,
            columns,
            tag_to_bioes=tag_to_bioes,
            in_memory=in_memory,
            document_separator_token="-DOCSTART-",
            **corpusargs,
        )


class CONLL_03_DUTCH(ColumnCorpus):
    def __init__(
            self,
            base_path: Union[str, Path] = None,
            tag_to_bioes: str = "ner",
            in_memory: bool = True,
            **corpusargs,
    ):
        """
        Initialize the CoNLL-03 corpus for Dutch. The first time you call this constructor it will automatically
        download the dataset.
        :param base_path: Default is None, meaning that corpus gets auto-downloaded and loaded. You can override this
        to point to a different folder but typically this should not be necessary.
        :param tag_to_bioes: NER by default, need not be changed, but you could also select 'pos' to predict
        POS tags instead
        :param in_memory: If True, keeps dataset in memory giving speedups in training.
        :param document_as_sequence: If True, all sentences of a document are read into a single Sentence object
        """
        if type(base_path) == str:
            base_path: Path = Path(base_path)

        # column format
        columns = {0: "text", 1: "pos", 2: "ner"}

        # this dataset name
        dataset_name = self.__class__.__name__.lower()

        # default dataset folder is the cache root
        if not base_path:
            base_path = flair.cache_root / "datasets"
        data_folder = base_path / dataset_name

        # download data if necessary
        conll_02_path = "https://www.clips.uantwerpen.be/conll2002/ner/data/"

        # download files if not present locally
        cached_path(f"{conll_02_path}ned.testa", data_folder / 'raw')
        cached_path(f"{conll_02_path}ned.testb", data_folder / 'raw')
        cached_path(f"{conll_02_path}ned.train", data_folder / 'raw')

        # we need to slightly modify the original files by adding some new lines after document separators
        train_data_file = data_folder / 'train.txt'
        if not train_data_file.is_file():
            self.__offset_docstarts(data_folder / 'raw' / "ned.train", data_folder / 'train.txt')
            self.__offset_docstarts(data_folder / 'raw' / "ned.testa", data_folder / 'dev.txt')
            self.__offset_docstarts(data_folder / 'raw' / "ned.testb", data_folder / 'test.txt')

        super(CONLL_03_DUTCH, self).__init__(
            data_folder,
            columns,
            train_file='train.txt',
            dev_file='dev.txt',
            test_file='test.txt',
            tag_to_bioes=tag_to_bioes,
            encoding="latin-1",
            in_memory=in_memory,
            document_separator_token="-DOCSTART-",
            **corpusargs,
        )

    @staticmethod
    def __offset_docstarts(file_in: Union[str, Path], file_out: Union[str, Path]):
        with open(file_in, 'r', encoding="latin-1") as f:
            lines = f.readlines()
        with open(file_out, 'w', encoding="latin-1") as f:
            for line in lines:
                f.write(line)
                if line.startswith('-DOCSTART-'):
                    f.write("\n")

class PERSON_NER(ColumnCorpus):
    def __init__(
            self,
            base_path: Union[str, Path] = None,
            tag_to_bioes: str = "ner",
            in_memory: bool = True,
    ):
        """
        Initialize the PERSON_NER corpus for person names. The first time you call this constructor it will automatically
        download the dataset.
        :param base_path: Default is None, meaning that corpus gets auto-downloaded and loaded. You can override this
        to point to a different folder but typically this should not be necessary.
        :param tag_to_bioes: NER by default, need not be changed, but you could also select 'pos' to predict
        POS tags instead
        :param in_memory: If True, keeps dataset in memory giving speedups in training.
        :param document_as_sequence: If True, all sentences of a document are read into a single Sentence object
        """

        if type(base_path) == str:
            base_path: Path = Path(base_path)

        # column format
        columns = {0: "text", 1: "ner"}

        # this dataset name
        dataset_name = self.__class__.__name__.lower()

        # default dataset folder is the cache root
        if not base_path:
            base_path = flair.cache_root / "datasets"
        data_folder = base_path / dataset_name

        # download data if necessary
        conll_path = "https://raw.githubusercontent.com/das-sudeshna/genid/master/"

        # download files if not present locallys
        cached_path(f"{conll_path}conll-g.conll", data_folder / 'raw')
        cached_path(f"{conll_path}ieer-g.conll", data_folder / 'raw')
        cached_path(f"{conll_path}textbook-g.conll", data_folder / 'raw')
        cached_path(f"{conll_path}wiki-g.conll", data_folder / 'raw')

        self.__concatAllFiles(data_folder)

        super(PERSON_NER, self).__init__(
            data_folder,
            columns,
            in_memory=in_memory,
            train_file='bigFile.conll'
        )

    @staticmethod
    def __concatAllFiles(data_folder):
        arr = os.listdir( data_folder / 'raw')
        
        with open(data_folder/'bigFile.conll', 'w') as outfile:
            for fname in arr:
                with open(data_folder / 'raw' / fname) as infile:
                    outfile.write(infile.read())

class ICELANDIC_NER(ColumnCorpus):
    def __init__(
            self,
            base_path: Union[str, Path] = None,
            tag_to_bioes: str = "ner",
            in_memory: bool = True,
            **corpusargs,
    ):
        """
        Initialize the ICELANDIC_NER corpus. The first time you call this constructor it will automatically
        download the dataset.
        :param base_path: Default is None, meaning that corpus gets auto-downloaded and loaded. You can override this
        to point to a different folder but typically this should not be necessary.
        :param tag_to_bioes: NER by default, need not be changed, but you could also select 'pos' to predict
        POS tags instead
        :param in_memory: If True, keeps dataset in memory giving speedups in training.
        :param document_as_sequence: If True, all sentences of a document are read into a single Sentence object
        """
        if type(base_path) == str:
            base_path: Path = Path(base_path)

        # column format
        columns = {0: "text", 1: "ner"}

        # this dataset name
        dataset_name = self.__class__.__name__.lower()

        # default dataset folder is the cache root
        if not base_path:
            base_path = flair.cache_root / "datasets"
        data_folder = base_path / dataset_name

        if not os.path.isfile(data_folder / 'icelandic_ner.txt'):
            # download zip
            icelandic_ner ="https://repository.clarin.is/repository/xmlui/handle/20.500.12537/42/allzip"
            icelandic_ner_path = cached_path(icelandic_ner, Path("datasets") / dataset_name)

            #unpacking the zip
            unpack_file(
                  icelandic_ner_path,
                  data_folder,
                  mode="zip",
                  keep=True
              )
        outputfile = os.path.abspath(data_folder)

        #merge the files in one as the zip is containing multiples files

        with open(outputfile/data_folder/"icelandic_ner.txt", "wb") as outfile:
            for files in os.walk(outputfile/data_folder):
                f = files[2]

                for i in range(len(f)):
                    if f[i].endswith('.txt'):
                        with open(outputfile/data_folder/f[i], 'rb') as infile:
                            contents = infile.read()
                        outfile.write(contents)


        super(ICELANDIC_NER, self).__init__(
            data_folder,
            columns,
            train_file='icelandic_ner.txt',
            tag_to_bioes=tag_to_bioes,
            in_memory=in_memory,
            **corpusargs,
        )

        
class WEBPAGES_NER(ColumnCorpus):
    def __init__(
            self,
            base_path: Union[str, Path] = None,
            tag_to_bioes: str = "ner",
            in_memory: bool = True,
            **corpusargs,
    ):
        """
        Initialize the WEBPAGES_NER corpus. The first time you call this constructor it will automatically
        download the dataset.
        :param base_path: Default is None, meaning that corpus gets auto-downloaded and loaded. You can override this
        to point to a different folder but typically this should not be necessary.
        :param tag_to_bioes: NER by default, need not be changed, but you could also select 'pos' to predict
        POS tags instead
        :param in_memory: If True, keeps dataset in memory giving speedups in training.
        :param document_as_sequence: If True, all sentences of a document are read into a single Sentence object
        """
        if type(base_path) == str:
            base_path: Path = Path(base_path)

        # column format
        columns = {0: "ner", 5: "text"}

        # this dataset name
        dataset_name = self.__class__.__name__.lower()

        # default dataset folder is the cache root
        if not base_path:
            base_path = Path(flair.cache_root) / "datasets"
        data_folder = base_path / dataset_name
        import tarfile
        if not os.path.isfile(data_folder / 'webpages_ner.txt'):
            #     # download zip
            tar_file = "https://cogcomp.seas.upenn.edu/Data/NERWebpagesColumns.tgz"
            webpages_ner_path = cached_path(tar_file, Path("datasets") / dataset_name)
            tf = tarfile.open(webpages_ner_path)
            tf.extractall(data_folder)
            tf.close()
        outputfile = os.path.abspath(data_folder)

        # merge the files in one as the zip is containing multiples files

        with open(outputfile / data_folder / "webpages_ner.txt", "w+") as outfile:
            for files in os.walk(outputfile):
                f = files[1]
                ff = os.listdir(outputfile / data_folder / f[-1])
                for i, file in enumerate(ff):
                    if file.endswith('.gold'):
                        with open(outputfile / data_folder / f[-1] / file, 'r+', errors='replace') as infile:
                            content = infile.read()
                        outfile.write(content)
                break

        super(WEBPAGES_NER, self).__init__(
            data_folder,
            columns,
            train_file='webpages_ner.txt',
            tag_to_bioes=tag_to_bioes,
            in_memory=in_memory,
            **corpusargs,
        )
        
      
class JAPANESE_NER(ColumnCorpus):
    def __init__(
            self,
            base_path: Union[str, Path] = None,
            tag_to_bioes: str = "ner",
            in_memory: bool = True,
            **corpusargs,
    ):
        """
        Initialize the Hironsan/IOB2 corpus for Japanese. The first time you call this constructor it will automatically
        download the dataset.
        :param base_path: Default is None, meaning that corpus gets auto-downloaded and loaded. You can override this
        to point to a different folder but typically this should not be necessary.
        :param tag_to_bioes: NER by default.
        :param in_memory: If True, keeps dataset in memory giving speedups in training.
        """
        if type(base_path) == str:
            base_path: Path = Path(base_path)

        # column format
        columns = {0: 'text', 1: 'ner'}

        # this dataset name
        dataset_name = self.__class__.__name__.lower()

        # default dataset folder is the cache root
        if not base_path:
            base_path = flair.cache_root / "datasets"
        data_folder = base_path / dataset_name


        # download data from github if necessary (hironsan.txt, ja.wikipedia.conll)
        IOB2_path = "https://raw.githubusercontent.com/Hironsan/IOB2Corpus/master/"

        # download files if not present locally
        cached_path(f"{IOB2_path}hironsan.txt", data_folder / 'raw')
        cached_path(f"{IOB2_path}ja.wikipedia.conll", data_folder / 'raw')

        # we need to modify the original files by adding new lines after after the end of each sentence
        train_data_file = data_folder / 'train.txt'
        if not train_data_file.is_file():
            self.__prepare_jap_wikinews_corpus(data_folder / 'raw' / "hironsan.txt", data_folder / 'train.txt')
            self.__prepare_jap_wikipedia_corpus(data_folder / 'raw' / "ja.wikipedia.conll", data_folder / 'train.txt')

        super(JAPANESE_NER, self).__init__(
            data_folder,
            columns,
            train_file='train.txt',
            tag_to_bioes=tag_to_bioes,
            in_memory=in_memory,
            **corpusargs,
        )

    @staticmethod
    def __prepare_jap_wikipedia_corpus(file_in: Union[str, Path], file_out: Union[str, Path]):
        with open(file_in, 'r') as f:
            lines = f.readlines()
        with open(file_out, 'a') as f:
            for line in lines:
                if (line[0] == "。"):
                    f.write(line)
                    f.write("\n")
                elif (line[0] == "\n"):
                    continue
                else:
                    f.write(line)

    @staticmethod
    def __prepare_jap_wikinews_corpus(file_in: Union[str, Path], file_out: Union[str, Path]):
        with open(file_in, 'r') as f:
            lines = f.readlines()
        with open(file_out, 'a') as f:
            for line in lines:
                sp_line = line.split("\t")
                if (sp_line[0] == "\n"):
                    f.write("\n")
                else:
                    f.write(sp_line[0] + "\t" + sp_line[len(sp_line) - 1])
                    

class STACKOVERFLOW_NER(ColumnCorpus):
    def __init__(
            self,
            base_path: Union[str, Path] = None,
            tag_to_bioes: str = "ner",
            in_memory: bool = True,
            **corpusargs,
    ):
        """
        Initialize the STACKOVERFLOW_NER corpus. The first time you call this constructor it will automatically
        download the dataset.
        :param base_path: Default is None, meaning that corpus gets auto-downloaded and loaded. You can override this
        to point to a different folder but typically this should not be necessary.
        :param tag_to_bioes: NER by default, need not be changed, but you could also select 'pos' to predict
        POS tags instead
        :param in_memory: If True, keeps dataset in memory giving speedups in training.
        :param document_as_sequence: If True, all sentences of a document are read into a single Sentence object
        """
        if type(base_path) == str:
            base_path: Path = Path(base_path)

        """
        The Datasets are represented in the Conll format.
           In this format each line of the Dataset is in the following format:
           <word>+"\t"+<NE>"\t"+<word>+"\t"<markdown>
           The end of sentence is marked with an empty line.
           In each line NE represented the human annotated named entity 
           and <markdown> represented the code tags provided by the users who wrote the posts.
           """
        # column format
        columns = {0: "word", 1: "ner", 3: "markdown"}

        # entity_mapping
        entity_mapping = {"Library_Function": "Function",
                          "Function_Name": "Function",
                          "Class_Name": "Class",
                          "Library_Class": "Class",
                          "Organization": "Website",
                          "Library_Variable": "Variable",
                          "Variable_Name": "Variable",
                          "Error_Name": "O",
                          "Keyboard_IP": "O",
                          "Value": "O",
                          "Output_Block": "O"
                          }

        # this dataset name
        dataset_name = self.__class__.__name__.lower()

        # default dataset folder is the cache root
        if not base_path:
            base_path = flair.cache_root / "datasets"
        data_folder = base_path / dataset_name

        # download data if necessary
        STACKOVERFLOW_NER_path = "https://raw.githubusercontent.com/jeniyat/StackOverflowNER/master/resources/annotated_ner_data/StackOverflow/"

        # data validation
        banned_sentences = ["code omitted for annotation",
                           "omitted for annotation",
                           "CODE_BLOCK :",
                           "OP_BLOCK :",
                           "Question_URL :",
                           "Question_ID :"
                           ]

        files = ["train", "test", "dev"]

        for file in files:
            questions = 0
            answers = 0

            cached_path(f"{STACKOVERFLOW_NER_path}{file}.txt", Path("datasets") / dataset_name)
            for line in open(data_folder/ (file + ".txt"), mode="r", encoding="utf-8"):
                if line.startswith("Question_ID"):
                    questions += 1

                if line.startswith("Answer_to_Question_ID"):
                    answers += 1
            log.info(f"File {file} has {questions} questions and {answers} answers.")


        super(STACKOVERFLOW_NER, self).__init__(
            data_folder,
            columns,
            train_file="train.txt",
            test_file="test.txt",
            dev_file="dev.txt",
            tag_to_bioes=tag_to_bioes,
            encoding="utf-8",
            banned_sentences=banned_sentences,
            in_memory=in_memory,
            label_name_map=entity_mapping,
            **corpusargs
        )


class BUSINESS_HUN(ColumnCorpus):
    def __init__(
            self,
            base_path: Union[str, Path] = None,
            tag_to_bioes: str = "ner",
            in_memory: bool = True,
            document_as_sequence: bool = False,
            **corpusargs,
    ):
        """
        Initialize the NER Business corpus for Hungarian. The first time you call this constructor it will automatically
        download the dataset.
        :param base_path: Default is None, meaning that corpus gets auto-downloaded and loaded. You can override this
        to point to a different folder but typically this should not be necessary.
        :param tag_to_bioes: NER by default, need not be changed, but you could also select 'pos' to predict
        POS tags instead
        :param in_memory: If True, keeps dataset in memory giving speedups in training.
        :param document_as_sequence: If True, all sentences of a document are read into a single Sentence object
        """
        if type(base_path) == str:
            base_path: Path = Path(base_path)

        # column format
        columns = {0: "text", 1: "ner"}

        # this dataset name
        dataset_name = self.__class__.__name__.lower()

        # default dataset folder is the cache root
        if not base_path:
            base_path = flair.cache_root / "datasets"
        data_folder = base_path / dataset_name

        # If the extracted corpus file is not yet present in dir
        if not os.path.isfile(data_folder / 'hun_ner_corpus.txt'):
            # download zip if necessary
            hun_ner_path = "https://rgai.sed.hu/sites/rgai.sed.hu/files/business_NER.zip"
            path_to_zipped_corpus = cached_path(hun_ner_path, Path("datasets") / dataset_name)
            # extracted corpus is not present , so unpacking it.
            unpack_file(
                path_to_zipped_corpus,
                data_folder,
                mode="zip",
                keep=True
            )

        super(BUSINESS_HUN, self).__init__(
            data_folder,
            columns,
            train_file='hun_ner_corpus.txt',
            column_delimiter='\t',
            tag_to_bioes=tag_to_bioes,
            encoding="latin-1",
            in_memory=in_memory,
            label_name_map={'0': 'O'},
            document_separator_token=None if not document_as_sequence else "-DOCSTART-",
            **corpusargs,
        )


def add_IOB_tags(data_file: Union[str, Path], encoding: str = "utf8", ner_column: int = 1):
    """
Function that adds IOB tags if only chunk names are provided (e.g. words are tagged PER instead
of B-PER or I-PER). Replaces '0' with 'O' as the no-chunk tag since ColumnCorpus expects
the letter 'O'. Additionally it removes lines with no tags in the data file and can also
be used if the data is only partially IOB tagged.
Parameters
----------
data_file : Union[str, Path]
    Path to the data file.
encoding : str, optional
    Encoding used in open function. The default is "utf8".
ner_column : int, optional
    Specifies the ner-tagged column. The default is 1 (the second column).

"""

    def add_I_prefix(current_line: List[str], ner: int, tag: str):
        for i in range(0, len(current_line)):
            if i == 0:
                f.write(line_list[i])
            elif i == ner:
                f.write(' I-' + tag)
            else:
                f.write(' ' + current_line[i])
        f.write('\n')

    with open(file=data_file, mode='r', encoding=encoding) as f:
        lines = f.readlines()
    with open(file=data_file, mode='w', encoding=encoding) as f:
        pred = 'O'  # remembers ner tag of predecessing line
        for line in lines:
            line_list = line.split()
            if len(line_list) > 2:  # word with tags
                ner_tag = line_list[ner_column]
                if ner_tag in ['0', 'O']:  # no chunk
                    for i in range(0, len(line_list)):
                        if i == 0:
                            f.write(line_list[i])
                        elif i == ner_column:
                            f.write(' O')
                        else:
                            f.write(' ' + line_list[i])
                    f.write('\n')
                    pred = 'O'
                elif '-' not in ner_tag:  # no IOB tags
                    if pred == 'O':  # found a new chunk
                        add_I_prefix(line_list, ner_column, ner_tag)
                        pred = ner_tag
                    else:  # found further part of chunk or new chunk directly after old chunk
                        add_I_prefix(line_list, ner_column, ner_tag)
                        pred = ner_tag
                else:  # line already has IOB tag (tag contains '-')
                    f.write(line)
                    pred = ner_tag.split('-')[1]
            elif len(line_list) == 0:  # empty line
                f.write('\n')
                pred = 'O'


def add_IOB2_tags(data_file: Union[str, Path], encoding: str = "utf8"):
    """
Function that adds IOB2 tags if only chunk names are provided (e.g. words are tagged PER instead
of B-PER or I-PER). Replaces '0' with 'O' as the no-chunk tag since ColumnCorpus expects
the letter 'O'. Additionally it removes lines with no tags in the data file and can also
be used if the data is only partially IOB tagged.
Parameters
----------
data_file : Union[str, Path]
    Path to the data file.
encoding : str, optional
    Encoding used in open function. The default is "utf8".

"""
    with open(file=data_file, mode='r', encoding=encoding) as f:
        lines = f.readlines()
    with open(file=data_file, mode='w', encoding=encoding) as f:
        pred = 'O'  # remembers tag of predecessing line
        for line in lines:
            line_list = line.split()
            if len(line_list) == 2:  # word with tag
                word = line_list[0]
                tag = line_list[1]
                if tag in ['0', 'O']:  # no chunk
                    f.write(word + ' O\n')
                    pred = 'O'
                elif '-' not in tag:  # no IOB tags
                    if pred == 'O':  # found a new chunk
                        f.write(word + ' B-' + tag + '\n')
                        pred = tag
                    else:  # found further part of chunk or new chunk directly after old chunk
                        if pred == tag:
                            f.write(word + ' I-' + tag + '\n')
                        else:
                            f.write(word + ' B-' + tag + '\n')
                            pred = tag
                else:  # line already has IOB tag (tag contains '-')
                    f.write(line)
                    pred = tag.split('-')[1]
            elif len(line_list) == 0:  # empty line
                f.write('\n')
                pred = 'O'


class CONLL_03_SPANISH(ColumnCorpus):
    def __init__(
            self,
            base_path: Union[str, Path] = None,
            tag_to_bioes: str = "ner",
            in_memory: bool = True,
            **corpusargs,
    ):
        """
        Initialize the CoNLL-03 corpus for Spanish. The first time you call this constructor it will automatically
        download the dataset.
        :param base_path: Default is None, meaning that corpus gets auto-downloaded and loaded. You can override this
        to point to a different folder but typically this should not be necessary.
        :param tag_to_bioes: NER by default, should not be changed
        :param in_memory: If True, keeps dataset in memory giving speedups in training.
        :param document_as_sequence: If True, all sentences of a document are read into a single Sentence object
        """
        if type(base_path) == str:
            base_path: Path = Path(base_path)

        # column format
        columns = {0: "text", 1: "ner"}

        # this dataset name
        dataset_name = self.__class__.__name__.lower()

        # default dataset folder is the cache root
        if not base_path:
            base_path = flair.cache_root / "datasets"
        data_folder = base_path / dataset_name

        # download data if necessary
        conll_02_path = "https://www.clips.uantwerpen.be/conll2002/ner/data/"
        cached_path(f"{conll_02_path}esp.testa", Path("datasets") / dataset_name)
        cached_path(f"{conll_02_path}esp.testb", Path("datasets") / dataset_name)
        cached_path(f"{conll_02_path}esp.train", Path("datasets") / dataset_name)

        super(CONLL_03_SPANISH, self).__init__(
            data_folder,
            columns,
            tag_to_bioes=tag_to_bioes,
            encoding="latin-1",
            in_memory=in_memory,
            **corpusargs,
        )


class CONLL_2000(ColumnCorpus):
    def __init__(
            self,
            base_path: Union[str, Path] = None,
            tag_to_bioes: str = "np",
            in_memory: bool = True,
            **corpusargs,
    ):
        """
        Initialize the CoNLL-2000 corpus for English chunking.
        The first time you call this constructor it will automatically download the dataset.
        :param base_path: Default is None, meaning that corpus gets auto-downloaded and loaded. You can override this
        to point to a different folder but typically this should not be necessary.
        :param tag_to_bioes: 'np' by default, should not be changed, but you can set 'pos' instead to predict POS tags
        :param in_memory: If True, keeps dataset in memory giving speedups in training.
        """
        if type(base_path) == str:
            base_path: Path = Path(base_path)

        # column format
        columns = {0: "text", 1: "pos", 2: "np"}

        # this dataset name
        dataset_name = self.__class__.__name__.lower()

        # default dataset folder is the cache root
        if not base_path:
            base_path = flair.cache_root / "datasets"
        data_folder = base_path / dataset_name

        # download data if necessary
        conll_2000_path = "https://www.clips.uantwerpen.be/conll2000/chunking/"
        data_file = flair.cache_root / "datasets" / dataset_name / "train.txt"
        if not data_file.is_file():
            cached_path(
                f"{conll_2000_path}train.txt.gz", Path("datasets") / dataset_name
            )
            cached_path(
                f"{conll_2000_path}test.txt.gz", Path("datasets") / dataset_name
            )
            import gzip, shutil

            with gzip.open(
                    flair.cache_root / "datasets" / dataset_name / "train.txt.gz",
                    "rb",
            ) as f_in:
                with open(
                        flair.cache_root / "datasets" / dataset_name / "train.txt",
                        "wb",
                ) as f_out:
                    shutil.copyfileobj(f_in, f_out)
            with gzip.open(
                    flair.cache_root / "datasets" / dataset_name / "test.txt.gz", "rb"
            ) as f_in:
                with open(
                        flair.cache_root / "datasets" / dataset_name / "test.txt",
                        "wb",
                ) as f_out:
                    shutil.copyfileobj(f_in, f_out)

        super(CONLL_2000, self).__init__(
            data_folder, columns, tag_to_bioes=tag_to_bioes, in_memory=in_memory, **corpusargs,
        )


class DANE(ColumnCorpus):
    def __init__(
            self,
            base_path: Union[str, Path] = None,
            tag_to_bioes: str = "ner",
            in_memory: bool = True,
            **corpusargs,
    ):
        if type(base_path) == str:
            base_path: Path = Path(base_path)

        # column format
        columns = {1: 'text', 3: 'pos', 9: 'ner'}

        # this dataset name
        dataset_name = self.__class__.__name__.lower()

        # default dataset folder is the cache root
        if not base_path:
            base_path = flair.cache_root / "datasets"
        data_folder = base_path / dataset_name

        # download data if necessary
        data_path = flair.cache_root / "datasets" / dataset_name
        train_data_file = data_path / "ddt.train.conllu"
        if not train_data_file.is_file():
            temp_file = cached_path(
                'https://danlp.alexandra.dk/304bd159d5de/datasets/ddt.zip',
                Path("datasets") / dataset_name
            )
            from zipfile import ZipFile

            with ZipFile(temp_file, 'r') as zip_file:
                zip_file.extractall(path=data_path)

            # Remove CoNLL-U meta information in the last column
            for part in ['train', 'dev', 'test']:
                lines = []
                data_file = "ddt.{}.conllu".format(part)
                with open(data_path / data_file, 'r') as file:
                    for line in file:
                        if line.startswith("#") or line == "\n":
                            lines.append(line)
                        lines.append(line.replace("name=", "").replace("|SpaceAfter=No", ""))

                with open(data_path / data_file, 'w') as file:
                    file.writelines(lines)

                print(data_path / data_file)

        super(DANE, self).__init__(
            data_folder, columns, tag_to_bioes=tag_to_bioes,
            in_memory=in_memory, comment_symbol="#",
            **corpusargs,
        )


class EUROPARL_NER_GERMAN(ColumnCorpus):
    def __init__(
            self,
            base_path: Union[str, Path] = None,
            tag_to_bioes: str = "ner",
            in_memory: bool = False,
            **corpusargs,
    ):
        """
        Initialize the EUROPARL_NER_GERMAN corpus. The first time you call this constructor it will automatically
        download the dataset.
        :param base_path: Default is None, meaning that corpus gets auto-downloaded and loaded. You can override this
        to point to a different folder but typically this should not be necessary.
        :param tag_to_bioes: 'ner' by default, should not be changed.
        :param in_memory: If True, keeps dataset in memory giving speedups in training. Not recommended due to heavy RAM usage.
        :param document_as_sequence: If True, all sentences of a document are read into a single Sentence object
        """

        if type(base_path) == str:
            base_path: Path = Path(base_path)

        # column format
        columns = {0: 'text', 1: 'lemma', 2: 'pos', 3: 'np', 4: 'ner'}

        # this dataset name
        dataset_name = self.__class__.__name__.lower()

        # default dataset folder is the cache root
        if not base_path:
            base_path = flair.cache_root / "datasets"
        data_folder = base_path / dataset_name

        # download data if necessary
        europarl_ner_german_path = "https://nlpado.de/~sebastian/software/ner/"
        cached_path(f"{europarl_ner_german_path}ep-96-04-15.conll", Path("datasets") / dataset_name)
        cached_path(f"{europarl_ner_german_path}ep-96-04-16.conll", Path("datasets") / dataset_name)

        add_IOB_tags(data_file=Path(data_folder / "ep-96-04-15.conll"), encoding="latin-1", ner_column=4)
        add_IOB_tags(data_file=Path(data_folder / "ep-96-04-16.conll"), encoding="latin-1", ner_column=4)

        super(EUROPARL_NER_GERMAN, self).__init__(
            data_folder,
            columns,
            tag_to_bioes=tag_to_bioes,
            encoding="latin-1",
            in_memory=in_memory,
            train_file='ep-96-04-16.conll',
            test_file='ep-96-04-15.conll',
            **corpusargs,
        )


class GERMEVAL_14(ColumnCorpus):
    def __init__(
            self,
            base_path: Union[str, Path] = None,
            tag_to_bioes: str = "ner",
            in_memory: bool = True,
            **corpusargs,
    ):
        """
        Initialize the GermEval NER corpus for German. This is only possible if you've manually downloaded it to your
        machine. Obtain the corpus from https://sites.google.com/site/germeval2014ner/data and put it into some folder.
        Then point the base_path parameter in the constructor to this folder
        :param base_path: Path to the GermEval corpus on your machine
        :param tag_to_bioes: 'ner' by default, should not be changed.
        :param in_memory:If True, keeps dataset in memory giving speedups in training.
        """
        if type(base_path) == str:
            base_path: Path = Path(base_path)

        # column format
        columns = {1: "text", 2: "ner"}

        # this dataset name
        dataset_name = self.__class__.__name__.lower()

        # default dataset folder is the cache root
        if not base_path:
            base_path = flair.cache_root / "datasets"
        data_folder = base_path / dataset_name

        # check if data there
        if not data_folder.exists():
            log.warning("-" * 100)
            log.warning(f'WARNING: GermEval-14 dataset not found at "{data_folder}".')
            log.warning(
                'Instructions for obtaining the data can be found here: https://sites.google.com/site/germeval2014ner/data"'
            )
            log.warning("-" * 100)
        super(GERMEVAL_14, self).__init__(
            data_folder,
            columns,
            tag_to_bioes=tag_to_bioes,
            comment_symbol="#",
            in_memory=in_memory,
            **corpusargs,
        )


class INSPEC(ColumnCorpus):
    def __init__(
            self,
            base_path: Union[str, Path] = None,
            tag_to_bioes: str = "keyword",
            in_memory: bool = True,
            **corpusargs,
    ):

        if type(base_path) == str:
            base_path: Path = Path(base_path)

        # column format
        columns = {0: "text", 1: "keyword"}

        # this dataset name
        dataset_name = self.__class__.__name__.lower()

        # default dataset folder is the cache root
        if not base_path:
            base_path = flair.cache_root / "datasets"
        data_folder = base_path / dataset_name

        inspec_path = "https://raw.githubusercontent.com/midas-research/keyphrase-extraction-as-sequence-labeling-data/master/Inspec"
        cached_path(f"{inspec_path}/train.txt", Path("datasets") / dataset_name)
        cached_path(f"{inspec_path}/test.txt", Path("datasets") / dataset_name)
        if not "dev.txt" in os.listdir(data_folder):
            cached_path(f"{inspec_path}/valid.txt", Path("datasets") / dataset_name)
            # rename according to train - test - dev - convention
            os.rename(data_folder / "valid.txt", data_folder / "dev.txt")

        super(INSPEC, self).__init__(
            data_folder, columns, tag_to_bioes=tag_to_bioes, in_memory=in_memory, **corpusargs,
        )


class LER_GERMAN(ColumnCorpus):
    def __init__(
            self,
            base_path: Union[str, Path] = None,
            tag_to_bioes: str = "ner",
            in_memory: bool = False,
            **corpusargs,
    ):
        """
        Initialize the LER_GERMAN (Legal Entity Recognition) corpus. The first time you call this constructor it will automatically
        download the dataset.
        :param base_path: Default is None, meaning that corpus gets auto-downloaded and loaded. You can override this
        to point to a different folder but typically this should not be necessary.
        :param in_memory: If True, keeps dataset in memory giving speedups in training. Not recommended due to heavy RAM usage.
        :param document_as_sequence: If True, all sentences of a document are read into a single Sentence object
        """

        if type(base_path) == str:
            base_path: Path = Path(base_path)

        # column format
        columns = {0: "text", 1: "ner"}

        # this dataset name
        dataset_name = self.__class__.__name__.lower()

        # default dataset folder is the cache root
        if not base_path:
            base_path = flair.cache_root / "datasets"
        data_folder = base_path / dataset_name

        # download data if necessary
        ler_path = "https://raw.githubusercontent.com/elenanereiss/Legal-Entity-Recognition/master/data/"
        cached_path(f"{ler_path}ler.conll", Path("datasets") / dataset_name)

        super(LER_GERMAN, self).__init__(
            data_folder,
            columns,
            tag_to_bioes=tag_to_bioes,
            in_memory=in_memory,
            train_file='ler.conll',
            **corpusargs,
        )


class LUO_NER(ColumnCorpus):
    def __init__(
            self,
            base_path: Union[str, Path] = None,
            tag_to_bioes: str = "ner",
            in_memory: bool = True,
            **corpusargs,
    ):
        """
        Initialize the NER Luo language corpus available on https://github.com/masakhane-io/masakhane-ner/tree/main/data/luo.
        The first time you call this constructor it will automatically download the dataset.
        :param base_path: Default is None, meaning that corpus gets auto-downloaded and loaded. You can override this
        to point to a different folder but typically this should not be necessary.
        :param tag_to_bioes: NER by default, need not be changed, but you could also select 'pos' to predict
        POS tags instead
        :param in_memory: If True, keeps dataset in memory giving speedups in training.
        :param document_as_sequence: If True, all sentences of a document are read into a single Sentence object
        """
        if type(base_path) == str:
            base_path: Path = Path(base_path)

        # column format
        columns = {0: "text", 1: "ner"}

        # this dataset name
        dataset_name = self.__class__.__name__.lower()

        # default dataset folder is the cache root
        if not base_path:
            base_path = flair.cache_root / "datasets"
        data_folder = base_path / dataset_name

        # download data if necessary
        ner_luo_path = "https://raw.githubusercontent.com/masakhane-io/masakhane-ner/main/data/luo/"
        cached_path(f"{ner_luo_path}dev.txt", Path("datasets") / dataset_name)
        cached_path(f"{ner_luo_path}test.txt", Path("datasets") / dataset_name)
        cached_path(f"{ner_luo_path}train.txt", Path("datasets") / dataset_name)

        super(LUO_NER, self).__init__(
            data_folder,
            columns,
            tag_to_bioes=tag_to_bioes,
            encoding="latin-1",
            in_memory=in_memory,
            **corpusargs,
        )

class MIT_MOVIE_NER_SIMPLE(ColumnCorpus):
    def __init__(
            self,
            base_path: Union[str, Path] = None,
            tag_to_bioes: str = "ner",
            in_memory: bool = True,
            **corpusargs,
    ):
        """
        Initialize the eng corpus of the MIT Movie Corpus (it has simpler queries compared to the trivia10k13 corpus)
        in BIO format. The first time you call this constructor it will automatically download the dataset.
        :param base_path: Default is None, meaning that corpus gets auto-downloaded and loaded. You can override this
        to point to a different folder but typically this should not be necessary.
        :param tag_to_bioes: NER by default, need not be changed, but you could also select 'pos' to predict
        POS tags instead
        :param in_memory: If True, keeps dataset in memory giving speedups in training.
        """
        # column format
        columns = {0: "ner", 1: "text"}

        # dataset name
        dataset_name = self.__class__.__name__.lower()

        # data folder: default dataset folder is the cache root
        if type(base_path) == str:
            base_path: Path = Path(base_path)
        if not base_path:
            base_path: Path = flair.cache_root / "datasets"
        data_folder = base_path / dataset_name

        # download data if necessary
        mit_movie_path = "https://groups.csail.mit.edu/sls/downloads/movie/"
        train_file = "engtrain.bio"
        test_file = "engtest.bio"
        cached_path(f"{mit_movie_path}{train_file}", Path("datasets") / dataset_name)
        cached_path(f"{mit_movie_path}{test_file}", Path("datasets") / dataset_name)

        super(MIT_MOVIE_NER_SIMPLE, self).__init__(
            data_folder,
            columns,
            train_file=train_file,
            test_file=test_file,
            tag_to_bioes=tag_to_bioes,
            in_memory=in_memory,
            **corpusargs,
        )


class MIT_MOVIE_NER_COMPLEX(ColumnCorpus):
    def __init__(
            self,
            base_path: Union[str, Path] = None,
            tag_to_bioes: str = "ner",
            in_memory: bool = True,
            **corpusargs,
    ):
        """
        Initialize the trivia10k13 corpus of the MIT Movie Corpus (it has more complex queries compared to the eng corpus)
        in BIO format. The first time you call this constructor it will automatically download the dataset.
        :param base_path: Default is None, meaning that corpus gets auto-downloaded and loaded. You can override this
        to point to a different folder but typically this should not be necessary.
        :param tag_to_bioes: NER by default, need not be changed, but you could also select 'pos' to predict
        POS tags instead
        :param in_memory: If True, keeps dataset in memory giving speedups in training.
        """
        # column format
        columns = {0: "ner", 1: "text"}

        # dataset name
        dataset_name = self.__class__.__name__.lower()

        # data folder: default dataset folder is the cache root
        if type(base_path) == str:
            base_path: Path = Path(base_path)
        if not base_path:
            base_path: Path = flair.cache_root / "datasets"
        data_folder = base_path / dataset_name

        # download data if necessary
        mit_movie_path = "https://groups.csail.mit.edu/sls/downloads/movie/"
        train_file = "trivia10k13train.bio"
        test_file = "trivia10k13test.bio"
        cached_path(f"{mit_movie_path}{train_file}", Path("datasets") / dataset_name)
        cached_path(f"{mit_movie_path}{test_file}", Path("datasets") / dataset_name)

        super(MIT_MOVIE_NER_COMPLEX, self).__init__(
            data_folder,
            columns,
            train_file=train_file,
            test_file=test_file,
            tag_to_bioes=tag_to_bioes,
            in_memory=in_memory,
            **corpusargs,
        )


class MIT_RESTAURANT_NER(ColumnCorpus):
    def __init__(
            self,
            base_path: Union[str, Path] = None,
            tag_to_bioes: str = "ner",
            in_memory: bool = True,
            **corpusargs,
    ):
        """
        Initialize the experimental MIT Restaurant corpus available on https://groups.csail.mit.edu/sls/downloads/restaurant/.
        The first time you call this constructor it will automatically download the dataset.
        :param base_path: Default is None, meaning that corpus gets auto-downloaded and loaded. You can override this
        to point to a different folder but typically this should not be necessary.
        :param tag_to_bioes: NER by default, need not be changed, but you could also select 'pos' to predict
        POS tags instead
        :param in_memory: If True, keeps dataset in memory giving speedups in training.
        :param document_as_sequence: If True, all sentences of a document are read into a single Sentence object
        """
        if type(base_path) == str:
            base_path: Path = Path(base_path)

        # column format
        columns = {0: "text", 1: "ner"}

        # this dataset name
        dataset_name = self.__class__.__name__.lower()

        # default dataset folder is the cache root
        if not base_path:
            base_path = flair.cache_root / "datasets"
        data_folder = base_path / dataset_name

        # download data if necessary
        mit_restaurants_path = "https://megantosh.s3.eu-central-1.amazonaws.com/MITRestoCorpus/"
        cached_path(f"{mit_restaurants_path}test.txt", Path("datasets") / dataset_name)
        cached_path(f"{mit_restaurants_path}train.txt", Path("datasets") / dataset_name)

        super(MIT_RESTAURANT_NER, self).__init__(
            data_folder,
            columns,
            tag_to_bioes=tag_to_bioes,
            encoding="latin-1",
            in_memory=in_memory,
            **corpusargs,
        )

        
class IGBO_NER(ColumnCorpus):
    def __init__(
            self,
            base_path: Union[str, Path] = None,
            tag_to_bioes: str = "ner",
            in_memory: bool = True,
            **corpusargs,
    ):
        """
        Initialize the igbo corpus available on https://raw.githubusercontent.com/masakhane-io/masakhane-ner/main/data/ibo/.
        The first time you call this constructor it will automatically download the dataset.
        :param base_path: Default is None, meaning that corpus gets auto-downloaded and loaded. You can override this
        to point to a different folder but typically this should not be necessary.
        :param tag_to_bioes: NER by default, need not be changed, but you could also select 'pos' to predict
        POS tags instead
        :param in_memory: If True, keeps dataset in memory giving speedups in training.
        :param document_as_sequence: If True, all sentences of a document are read into a single Sentence object
        """
        if type(base_path) == str:
            base_path: Path = Path(base_path)

        # column format
        columns = {0: "text", 1: "ner"}

        # this dataset name
        dataset_name = self.__class__.__name__.lower()

        # default dataset folder is the cache root
        if not base_path:
            base_path = flair.cache_root / "datasets"
        data_folder = base_path / dataset_name

        # download data if necessary
        igbo_path = "https://raw.githubusercontent.com/masakhane-io/masakhane-ner/main/data/ibo/"
        cached_path(f"{igbo_path}test.txt", Path("datasets") / dataset_name)
        cached_path(f"{igbo_path}train.txt", Path("datasets") / dataset_name)
        cached_path(f"{igbo_path}dev.txt", Path("datasets") / dataset_name)

        super(IGBO_NER, self).__init__(
            data_folder,
            columns,
            tag_to_bioes=tag_to_bioes,
            encoding="utf-8",
            in_memory=in_memory,
            **corpusargs,
        )
        
        
class HAUSA_NER(ColumnCorpus):
    def __init__(
            self,
            base_path: Union[str, Path] = None,
            tag_to_bioes: str = "ner",
            in_memory: bool = True,
            **corpusargs,
    ):
        """
        Initialize the Hausa corpus available on https://github.com/masakhane-io/masakhane-ner/tree/main/data/hau.
        The first time you call this constructor it will automatically download the dataset.
        :param base_path: Default is None, meaning that corpus gets auto-downloaded and loaded. You can override this
        to point to a different folder but typically this should not be necessary.
        :param tag_to_bioes: NER by default, need not be changed, but you could also select 'pos' to predict
        POS tags instead
        :param in_memory: If True, keeps dataset in memory giving speedups in training.
        :param document_as_sequence: If True, all sentences of a document are read into a single Sentence object
        """
        if type(base_path) == str:
            base_path: Path = Path(base_path)

        # column format
        columns = {0: "text", 1: "ner"}

        # this dataset name
        dataset_name = self.__class__.__name__.lower()

        # default dataset folder is the cache root
        if not base_path:
            base_path = flair.cache_root / "datasets"
        data_folder = base_path / dataset_name

        # download data if necessary
        ner_hausa_path = "https://raw.githubusercontent.com/masakhane-io/masakhane-ner/main/data/hau/"
        cached_path(f"{ner_hausa_path}test.txt", Path("datasets") / dataset_name)
        cached_path(f"{ner_hausa_path}train.txt", Path("datasets") / dataset_name)
        cached_path(f"{ner_hausa_path}dev.txt", Path("datasets") / dataset_name)

        super(HAUSA_NER, self).__init__(
            data_folder,
            columns,
            tag_to_bioes=tag_to_bioes,
            encoding="latin-1",
            in_memory=in_memory,
            **corpusargs,
        )


class NER_YORUBA(ColumnCorpus):
    def __init__(
            self,
            base_path: Union[str, Path] = None,
            tag_to_bioes: str = "ner",
            in_memory: bool = True,
            **corpusargs,
    ):
        """
        Initialize the Yoruba corpus for NER available on:
        https://github.com/masakhane-io/masakhane-ner/tree/main/data/yor
        The first time you call this constructor it will automatically download the dataset.
        :param base_path: Default is None, meaning that corpus gets auto-downloaded and loaded. You can override this
        to point to a different folder but typically this should not be necessary.
        :param tag_to_bioes: NER by default, need not be changed, but you could also select 'pos' to predict
        POS tags instead
        :param in_memory: If True, keeps dataset in memory giving speedups in training.
        :param document_as_sequence: If True, all sentences of a document are read into a single Sentence object
        """
        if type(base_path) == str:
            base_path: Path = Path(base_path)

        # column format
        columns = {0: "text", 1: "ner"}

        # this dataset name
        dataset_name = self.__class__.__name__.lower()

        # default dataset folder is the cache root
        if not base_path:
            base_path = flair.cache_root / "datasets"
        data_folder = base_path / dataset_name

        # download data if necessary
        model_path = "https://raw.githubusercontent.com/masakhane-io/masakhane-ner/main/data/yor/"

        cached_path(f"{model_path}test.txt", Path("datasets") / dataset_name)
        cached_path(f"{model_path}train.txt", Path("datasets") / dataset_name)
        cached_path(f"{model_path}dev.txt", Path("datasets") / dataset_name)

        super(NER_YORUBA, self).__init__(
            data_folder,
            columns,
            tag_to_bioes=tag_to_bioes,
            in_memory=in_memory,
            **corpusargs,
        )


class KINYARWANDA_NER(ColumnCorpus):
    def __init__(
            self,
            base_path: Union[str, Path] = None,
            tag_to_bioes: str = "ner",
            in_memory: bool = True,
            **corpusargs,
    ):
        if type(base_path) == str:
            base_path: Path = Path(base_path)

        # column format
        columns = {0: "text", 1: "ner"}

        # this dataset name
        dataset_name = self.__class__.__name__.lower()

        # default dataset folder is the cache root
        if not base_path:
            base_path = flair.cache_root / "datasets"
        data_folder = base_path / dataset_name

        # download data if necessary
        ner_kinyarwanda_path = "https://raw.githubusercontent.com/masakhane-io/masakhane-ner/main/data/kin/"
        cached_path(f"{ner_kinyarwanda_path}test.txt", Path("datasets") / dataset_name)
        cached_path(f"{ner_kinyarwanda_path}train.txt", Path("datasets") / dataset_name)
        cached_path(f"{ner_kinyarwanda_path}dev.txt", Path("datasets") / dataset_name)


        super(KINYARWANDA_NER, self).__init__(
            data_folder,
            columns,
            tag_to_bioes=tag_to_bioes,
            in_memory=in_memory,
            **corpusargs,
        )

class LUGANDA_NER(ColumnCorpus):
    def __init__(
            self,
            base_path: Union[str, Path] = None,
            tag_to_bioes: str = "ner",
            in_memory: bool = True,
            **corpusargs,
    ):
        """
        Initialize the LugandaNER corpus. The first time you call this constructor it will automatically
        download the dataset.
        :param base_path: Default is None, meaning that corpus gets auto-downloaded and loaded. You can override this
        to point to a different folder but typically this should not be necessary.
        :param tag_to_bioes: NER by default, need not be changed, but you could also select 'pos' to predict
        POS tags instead
        :param in_memory: If True, keeps dataset in memory giving speedups in training.
        :param document_as_sequence: If True, all sentences of a document are read into a single Sentence object
        """
        if type(base_path) == str:
            base_path: Path = Path(base_path)

        # column format
        columns = {0: "text", 1: "ner"}

        # this dataset name
        dataset_name = self.__class__.__name__.lower()

        # default dataset folder is the cache root
        if not base_path:
            base_path = Path(flair.cache_root) / "datasets"
        data_folder = base_path / dataset_name

        # download data if necessary
        luganda_ner_path = "https://raw.githubusercontent.com/masakhane-io/masakhane-ner/main/data/lug/"
        dev_file = "dev.txt"
        test_file = "test.txt"
        train_file = "train.txt"
        cached_path(f"{luganda_ner_path}/{dev_file}", Path("datasets") / dataset_name)
        cached_path(f"{luganda_ner_path}/{test_file}", Path("datasets") / dataset_name)
        cached_path(f"{luganda_ner_path}/{train_file}", Path("datasets") / dataset_name)

        super(LUGANDA_NER, self).__init__(
            data_folder,
            columns,
            dev_file=dev_file,
            test_file=test_file,
            train_file=train_file,
            column_delimiter= " ",
            tag_to_bioes=tag_to_bioes,
            encoding="latin-1",
            in_memory=in_memory,
            document_separator_token="-DOCSTART-",
            **corpusargs,
        )

class NAIJA_PIDGIN_NER(ColumnCorpus):
    def __init__(
            self,
            base_path: Union[str, Path] = None,
            tag_to_bioes: str = "ner",
            in_memory: bool = True,
            **corpusargs,
    ):
        """
        Initialize the Naija Pidgin corpus for NER available on:
        https://github.com/masakhane-io/masakhane-ner/tree/main/data/pcm
        The first time you call this constructor it will automatically download the dataset.
        :param base_path: Default is None, meaning that corpus gets auto-downloaded and loaded. You can override this
        to point to a different folder but typically this should not be necessary.
        :param tag_to_bioes: NER by default, need not be changed, but you could also select 'pos' to predict
        POS tags instead
        :param in_memory: If True, keeps dataset in memory giving speedups in training.
        :param document_as_sequence: If True, all sentences of a document are read into a single Sentence object
        """
        if type(base_path) == str:
            base_path: Path = Path(base_path)

        # column format
        columns = {0: "text", 1: "ner"}

        # this dataset name
        dataset_name = self.__class__.__name__.lower()

        # default dataset folder is the cache root
        if not base_path:
            base_path = flair.cache_root / "datasets"
        data_folder = base_path / dataset_name
        
        corpus_path = "https://raw.githubusercontent.com/masakhane-io/masakhane-ner/main/data/pcm/"

        cached_path(f"{corpus_path}test.txt", Path("datasets") / dataset_name)
        cached_path(f"{corpus_path}train.txt", Path("datasets") / dataset_name)
        cached_path(f"{corpus_path}dev.txt", Path("datasets") / dataset_name)

        super(NAIJA_PIDGIN_NER, self).__init__(
            data_folder,
            columns,
            tag_to_bioes=tag_to_bioes,
            in_memory=in_memory,
            **corpusargs,
        )

class SWAHILI_NER(ColumnCorpus):
    def __init__(
            self,
            base_path: Union[str, Path] = None,
            tag_to_bioes: str = "ner",
            in_memory: bool = True,
            **corpusargs,
    ):
        """
        Initialize the Swahili corpus available on:
        https://github.com/masakhane-io/masakhane-ner/tree/main/data/swa.
        The first time you call this constructor it will automatically download the dataset.
        :param base_path: Default is None, meaning that corpus gets auto-downloaded and loaded. You can override this
        to point to a different folder but typically this should not be necessary.
        :param tag_to_bioes: NER by default, need not be changed, but you could also select 'pos' to predict
        POS tags instead
        :param in_memory: If True, keeps dataset in memory giving speedups in training.
        :param document_as_sequence: If True, all sentences of a document are read into a single Sentence object
        """

        if type(base_path) == str:
            base_path: Path = Path(base_path)

        # column format
        columns = {0: "text", 1: "ner"}

        # this dataset name
        dataset_name = self.__class__.__name__.lower()

        # default dataset folder is the cache root
        if not base_path:
            base_path = Path(flair.cache_root) / "datasets"
        data_folder = base_path / dataset_name

        # download data if necessary
        path = "https://raw.githubusercontent.com/masakhane-io/masakhane-ner/main/data/swa/"

        cached_path(f"{path}test.txt", Path("datasets") / dataset_name)
        cached_path(f"{path}train.txt", Path("datasets") / dataset_name)
        cached_path(f"{path}dev.txt", Path("datasets") / dataset_name)

        super(SWAHILI_NER, self).__init__(
            data_folder,
            columns,
            tag_to_bioes=tag_to_bioes,
            encoding="utf-8",
            in_memory=in_memory,
            **corpusargs,
        )

class NER_BASQUE(ColumnCorpus):
    def __init__(
            self,
            base_path: Union[str, Path] = None,
            tag_to_bioes: str = "ner",
            in_memory: bool = True,
            **corpusargs,
    ):
        if type(base_path) == str:
            base_path: Path = Path(base_path)

        # column format
        columns = {0: "text", 1: "ner"}

        # this dataset name
        dataset_name = self.__class__.__name__.lower()

        # default dataset folder is the cache root
        if not base_path:
            base_path = flair.cache_root / "datasets"
        data_folder = base_path / dataset_name

        # download data if necessary
        ner_basque_path = "http://ixa2.si.ehu.eus/eiec/"
        data_path = flair.cache_root / "datasets" / dataset_name
        data_file = data_path / "named_ent_eu.train"
        if not data_file.is_file():
            cached_path(
                f"{ner_basque_path}/eiec_v1.0.tgz", Path("datasets") / dataset_name
            )
            import tarfile, shutil

            with tarfile.open(
                    flair.cache_root / "datasets" / dataset_name / "eiec_v1.0.tgz",
                    "r:gz",
            ) as f_in:
                corpus_files = (
                    "eiec_v1.0/named_ent_eu.train",
                    "eiec_v1.0/named_ent_eu.test",
                )
                for corpus_file in corpus_files:
                    f_in.extract(corpus_file, data_path)
                    shutil.move(f"{data_path}/{corpus_file}", data_path)

        super(NER_BASQUE, self).__init__(
            data_folder, columns, tag_to_bioes=tag_to_bioes, in_memory=in_memory, **corpusargs,
        )


class NER_FINNISH(ColumnCorpus):
    def __init__(
            self,
            base_path: Union[str, Path] = None,
            tag_to_bioes: str = "ner",
            in_memory: bool = True,
            **corpusargs,
    ):
        if type(base_path) == str:
            base_path: Path = Path(base_path)

        # column format
        columns = {0: "text", 1: "ner"}

        # this dataset name
        dataset_name = self.__class__.__name__.lower()

        # default dataset folder is the cache root
        if not base_path:
            base_path = flair.cache_root / "datasets"
        data_folder = base_path / dataset_name

        # download data if necessary
        ner_finnish_path = "https://raw.githubusercontent.com/mpsilfve/finer-data/master/data/digitoday."
        cached_path(f"{ner_finnish_path}2014.train.csv", Path("datasets") / dataset_name)
        cached_path(f"{ner_finnish_path}2014.dev.csv", Path("datasets") / dataset_name)
        cached_path(f"{ner_finnish_path}2015.test.csv", Path("datasets") / dataset_name)

        _remove_lines_without_annotations(data_file=Path(data_folder / "digitoday.2015.test.csv"))

        super(NER_FINNISH, self).__init__(
            data_folder, columns, tag_to_bioes=tag_to_bioes, in_memory=in_memory, skip_first_line=True, **corpusargs,
        )


def _remove_lines_without_annotations(data_file: Union[str, Path] = None):
    with open(data_file, 'r') as f:
        lines = f.readlines()
    with open(data_file, 'w') as f:
        for line in lines:
            if len(line.split()) != 1:
                f.write(line)


class NER_SWEDISH(ColumnCorpus):
    def __init__(
            self,
            base_path: Union[str, Path] = None,
            tag_to_bioes: str = "ner",
            in_memory: bool = True,
            **corpusargs,
    ):
        """
        Initialize the NER_SWEDISH corpus for Swedish. The first time you call this constructor it will automatically
        download the dataset.
        :param base_path: Default is None, meaning that corpus gets auto-downloaded and loaded. You can override this
        to point to a different folder but typically this should not be necessary.
        :param in_memory: If True, keeps dataset in memory giving speedups in training.
        :param document_as_sequence: If True, all sentences of a document are read into a single Sentence object
        """

        if type(base_path) == str:
            base_path: Path = Path(base_path)

        # column format
        columns = {0: "text", 1: "ner"}

        # this dataset name
        dataset_name = self.__class__.__name__.lower()

        # default dataset folder is the cache root
        if not base_path:
            base_path = flair.cache_root / "datasets"
        data_folder = base_path / dataset_name

        # download data if necessary
        ner_spraakbanken_path = "https://raw.githubusercontent.com/klintan/swedish-ner-corpus/master/"
        cached_path(f"{ner_spraakbanken_path}test_corpus.txt", Path("datasets") / dataset_name)
        cached_path(f"{ner_spraakbanken_path}train_corpus.txt", Path("datasets") / dataset_name)

        # data is not in IOB2 format. Thus we transform it to IOB2
        add_IOB2_tags(data_file=Path(data_folder / "test_corpus.txt"))
        add_IOB2_tags(data_file=Path(data_folder / "train_corpus.txt"))

        super(NER_SWEDISH, self).__init__(
            data_folder,
            columns,
            tag_to_bioes=tag_to_bioes,
            in_memory=in_memory,
            **corpusargs,
        )


class SEC_FILLINGS(ColumnCorpus):
    def __init__(
            self,
            base_path: Union[str, Path] = None,
            tag_to_bioes: str = "ner",
            in_memory: bool = True,
            **corpusargs,
    ):

        if type(base_path) == str:
            base_path: Path = Path(base_path)

        # column format
        columns = {0: "text", 1: "pos", 3: "ner"}

        # this dataset name
        dataset_name = self.__class__.__name__.lower()

        # default dataset folder is the cache root
        if not base_path:
            base_path = flair.cache_root / "datasets"
        data_folder = base_path / dataset_name

        # download data if necessary
        SEC_FILLINGS_Path = "https://raw.githubusercontent.com/juand-r/entity-recognition-datasets/master/data/SEC-filings/CONLL-format/data/"
        cached_path(f"{SEC_FILLINGS_Path}test/FIN3.txt", Path("datasets") / dataset_name)
        cached_path(f"{SEC_FILLINGS_Path}train/FIN5.txt", Path("datasets") / dataset_name)

        super(SEC_FILLINGS, self).__init__(
            data_folder,
            columns,
            tag_to_bioes=tag_to_bioes,
            encoding="utf-8",
            in_memory=in_memory,
            train_file='FIN5.txt',
            test_file="FIN3.txt",
            skip_first_line=True,
            **corpusargs,
        )


class SEMEVAL2017(ColumnCorpus):
    def __init__(
            self,
            base_path: Union[str, Path] = None,
            tag_to_bioes: str = "keyword",
            in_memory: bool = True,
            **corpusargs,
    ):

        if type(base_path) == str:
            base_path: Path = Path(base_path)

        # column format
        columns = {0: "text", 1: "keyword"}

        # this dataset name
        dataset_name = self.__class__.__name__.lower()

        # default dataset folder is the cache root
        if not base_path:
            base_path = flair.cache_root / "datasets"
        data_folder = base_path / dataset_name

        semeval2017_path = "https://raw.githubusercontent.com/midas-research/keyphrase-extraction-as-sequence-labeling-data/master/SemEval-2017"
        cached_path(f"{semeval2017_path}/train.txt", Path("datasets") / dataset_name)
        cached_path(f"{semeval2017_path}/test.txt", Path("datasets") / dataset_name)
        cached_path(f"{semeval2017_path}/dev.txt", Path("datasets") / dataset_name)

        super(SEMEVAL2017, self).__init__(
            data_folder, columns, tag_to_bioes=tag_to_bioes, in_memory=in_memory, **corpusargs,
        )


class SEMEVAL2010(ColumnCorpus):
    def __init__(
            self,
            base_path: Union[str, Path] = None,
            tag_to_bioes: str = "keyword",
            in_memory: bool = True,
            **corpusargs,
    ):

        if type(base_path) == str:
            base_path: Path = Path(base_path)

        # column format
        columns = {0: "text", 1: "keyword"}

        # this dataset name
        dataset_name = self.__class__.__name__.lower()

        # default dataset folder is the cache root
        if not base_path:
            base_path = flair.cache_root / "datasets"
        data_folder = base_path / dataset_name

        semeval2010_path = "https://raw.githubusercontent.com/midas-research/keyphrase-extraction-as-sequence-labeling-data/master/processed_semeval-2010"
        cached_path(f"{semeval2010_path}/train.txt", Path("datasets") / dataset_name)
        cached_path(f"{semeval2010_path}/test.txt", Path("datasets") / dataset_name)

        super(SEMEVAL2010, self).__init__(
            data_folder, columns, tag_to_bioes=tag_to_bioes, in_memory=in_memory, **corpusargs,
        )


class TURKU_NER(ColumnCorpus):
    def __init__(
            self,
            base_path: Union[str, Path] = None,
            tag_to_bioes: str = "ner",
            in_memory: bool = True,
            **corpusargs,
    ):
        """
        Initialize the Finnish TurkuNER corpus. The first time you call this constructor it will automatically
        download the dataset.
        :param base_path: Default is None, meaning that corpus gets auto-downloaded and loaded. You can override this
        to point to a different folder but typically this should not be necessary.
        :param tag_to_bioes: NER by default, need not be changed, but you could also select 'pos' to predict
        POS tags instead
        :param in_memory: If True, keeps dataset in memory giving speedups in training.
        :param document_as_sequence: If True, all sentences of a document are read into a single Sentence object
        """
        if type(base_path) == str:
            base_path: Path = Path(base_path)

        # column format
        columns = {0: "text", 1: "ner"}

        # this dataset name
        dataset_name = self.__class__.__name__.lower()

        # default dataset folder is the cache root
        if not base_path:
            base_path = flair.cache_root / "datasets"
        data_folder = base_path / dataset_name

        # download data if necessary
        conll_path = "https://raw.githubusercontent.com/TurkuNLP/turku-ner-corpus/master/data/conll"
        dev_file = "dev.tsv"
        test_file = "test.tsv"
        train_file = "train.tsv"
        cached_path(f"{conll_path}/{dev_file}", Path("datasets") / dataset_name)
        cached_path(f"{conll_path}/{test_file}", Path("datasets") / dataset_name)
        cached_path(f"{conll_path}/{train_file}", Path("datasets") / dataset_name)

        super(TURKU_NER, self).__init__(
            data_folder,
            columns,
            dev_file=dev_file,
            test_file=test_file,
            train_file=train_file,
            column_delimiter="\t",
            tag_to_bioes=tag_to_bioes,
            encoding="latin-1",
            in_memory=in_memory,
            document_separator_token="-DOCSTART-",
            **corpusargs,
        )


class TWITTER_NER(ColumnCorpus):
    def __init__(
            self,
            base_path: Union[str, Path] = None,
            tag_to_bioes: str = "ner",
            in_memory: bool = True,
            **corpusargs,
    ):
        """
        Initialize a dataset called twitter_ner which can be found on the following page:
        https://raw.githubusercontent.com/aritter/twitter_nlp/master/data/annotated/ner.txt.

        The first time you call this constructor it will automatically
        download the dataset.
        :param base_path: Default is None, meaning that corpus gets auto-downloaded and loaded. You can override this
        to point to a different folder but typically this should not be necessary.
        :param tag_to_bioes: NER by default, need not be changed
        :param in_memory: If True, keeps dataset in memory giving speedups in training.
        :param document_as_sequence: If True, all sentences of a document are read into a single Sentence object
        """
        if type(base_path) == str:
            base_path: Path = Path(base_path)

        # column format
        columns = {0: 'text', 1: 'ner'}

        # this dataset name
        dataset_name = self.__class__.__name__.lower()

        # default dataset folder is the cache root
        if not base_path:
            base_path = flair.cache_root / "datasets"
        data_folder = base_path / dataset_name

        # download data if necessary
        twitter_ner_path = "https://raw.githubusercontent.com/aritter/twitter_nlp/master/data/annotated/"
        cached_path(f"{twitter_ner_path}ner.txt", Path("datasets") / dataset_name)

        super(TWITTER_NER, self).__init__(
            data_folder,
            columns,
            tag_to_bioes=tag_to_bioes,
            encoding="latin-1",
            train_file="ner.txt",
            in_memory=in_memory,
            **corpusargs,
        )


def from_ufsac_to_conll(xml_file: Union[str, Path], conll_file: Union[str, Path], encoding: str = "utf8",
                        cut_multisense: bool = True):
    """
    Function that converts the UFSAC format into the needed CoNLL format in a new file. The IOB2 format will be used if
    chunks reside within the data.
    Parameters
    ----------
    xml_file : Union[str, Path]
        Path to the xml file.
    conll_file : Union[str, Path]
        Path for the new conll file.
    encoding : str, optional
        Encoding used in open function. The default is "utf8".
    cut_multisense : bool, optional
        Boolean that determines whether or not the wn30_key tag should be cut if it contains multiple possible senses.
        If True only the first listed sense will be used. Otherwise the whole list of senses will be detected
        as one new sense. The default is True.

    """

    def add_tag(string: str):
        """
        Function that extracts a tag from a string and writes it correctly in the new file.
        Parameters
        ----------
        string : str
            String that contains a tag to extract.
        """

        tag_start = string.find('"') + 1

        if string.count('%') > 1 and cut_multisense is True:  # check for multisense

            tag_end = string.find(';', tag_start)

        else:

            tag_end = string.find('"', tag_start)

        tag = string[tag_start:tag_end]
        temp.append(tag)
        f.write(' B-' + tag)

    with open(file=xml_file, mode='r', encoding=encoding) as f:  # get file lines

        lines = f.readlines()

    with open(file=conll_file, mode='w', encoding=encoding) as f:  # alter file to CoNLL format

        for line in lines:

            line_list = line.split()

            if len(line_list) > 3:  # sentence parts have at least 4 tokens

                # tokens to ignore (edit here for variation)
                blacklist = ['<word', 'wn1', 'wn2', 'id=']

                # counter to keep track how many tags have been found in line
                ctr = 0

                # variable to count of how many words a chunk consists
                words = 1

                # indicates if surface form is chunk or not
                is_chunk = False

                # array to save tags temporarily for handling chunks
                temp = []

                for token in line_list:

                    if any(substring in token for substring in blacklist):
                        continue

                    if 'surface_form=' in token:

                        # cut token to get chunk
                        chunk_start = token.find('"') + 1
                        chunk_end = token.find('"', chunk_start)
                        chunk = token[chunk_start:chunk_end]

                        for character in chunk:

                            if '_' in character:
                                words += 1

                        if words > 1:  # gather single words of chunk

                            is_chunk = True

                            # save single words of chunk
                            chunk_parts = []

                            # handle first word of chunk
                            word_start = 0
                            word_end = chunk.find('_', word_start)
                            f.write(chunk[word_start:word_end])
                            word_start = word_end + 1

                            for _ in range(words - 1):

                                word_end = chunk.find('_', word_start)

                                if word_end == -1:

                                    chunk_parts.append(chunk[word_start:])

                                else:

                                    chunk_parts.append(chunk[word_start:word_end])

                                word_start = word_end + 1

                        else:

                            f.write(chunk)

                        ctr += 1
                        continue

                    elif 'pos=' in token:

                        if ctr != 2:
                            temp.append(' O')
                            f.write(' O')

                        add_tag(token)
                        ctr = 3
                        continue

                    elif '"' in token:

                        add_tag(token)
                        ctr += 1
                        continue

                    else:

                        # edit here for variation
                        for _ in range(4 - ctr):
                            temp.append(' O')
                            f.write(' O')

                        f.write('\n')

                if is_chunk:  # handle chunks

                    for word in chunk_parts:

                        f.write(word)

                        for elem in temp:

                            if ' O' in elem:

                                f.write(elem)

                            else:

                                f.write(' I-' + elem)

                        f.write('\n')

            elif line_list[0] == '</sentence>':  # handle end of sentence

                f.write('\n')


def determine_conll_file(file: str, data_folder: str, cut_multisense: bool = True):
    """
    Function that returns the given file in the CoNLL format.
    ----------
    string : str
        String that contains the name of the file.
    data_folder : str
        String that contains the name of the folder in which the CoNLL file should reside.
    cut_multisense : bool, optional
        Boolean that determines whether or not the wn30_key tag should be cut if it contains multiple possible senses.
        If True only the first listed sense will be used. Otherwise the whole list of senses will be detected
        as one new sense. The default is True.
    """

    # check if converted file exists

    if file is not None and not '.conll' in file:

        if cut_multisense is True:

            conll_file = file[:-4] + '_cut.conll'

        else:

            conll_file = file[:-3] + 'conll'

        path_to_conll_file = data_folder / conll_file

        if not path_to_conll_file.exists():
            # convert the file to CoNLL

            from_ufsac_to_conll(xml_file=Path(data_folder / file),
                                conll_file=Path(data_folder / conll_file),
                                encoding="latin-1",
                                cut_multisense=cut_multisense)

        return conll_file

    else:

        return file


class WSD_UFSAC(ColumnCorpus):
    def __init__(
            self,
            base_path: Union[str, Path] = None,
            in_memory: bool = True,
            train_file: str = None,
            dev_file: str = None,
            test_file: str = None,
            cut_multisense: bool = True,
            **corpusargs,
    ):
        """
        Initialize a custom corpus with any two WSD datasets in the UFSAC format. This is only possible if you've
        manually downloaded the WSD datasets in UFSAC format to your machine.
        Obtain the most recent datasets from https://drive.google.com/file/d/1Oigo3kzRosz2VjyA44vpJZ58tDFyLRMO and copy
        up to three of the datasets in a folder called 'wsd_ufsac'.Then set the base_path parameter in the constructor
        to the path to the parent directory where the 'wsd_ufsac' folder resides and respectively set the train_file,
        dev_file and test_file parameter in the constructor according to the file names.
        :param base_path: Path to the custom WSD corpus ('wsd_ufsac' folder) on your machine
        :param in_memory: If True, keeps dataset in memory giving speedups in training.
        :param document_as_sequence: If True, all sentences of a document are read into a single Sentence object
        :param train_file: Name of the training dataset (e.g. 'semcor.xml')
        :param dev_file: Name of the development dataset
        :param test_file: Name of the testing dataset
        :param cut_multisense: Boolean that determines whether or not the wn30_key tag should be cut if it contains
                               multiple possible senses. If True only the first listed sense will be used and the
                               suffix '_cut' will be added to the name of the CoNLL file. Otherwise the whole list of
                               senses will be detected as one new sense. The default is True.
        """
        if type(base_path) == str:
            base_path: Path = Path(base_path)

        # column format
        #
        # since only the WordNet 3.0 version for senses is consistently available for all provided datasets we will
        # only consider this version
        #
        # also we ignore the id annotation used in datasets that were originally created for evaluation tasks
        #
        # if the other annotations should be needed simply add the columns in correct order according
        # to the chosen datasets here and respectively change the values of the blacklist array and
        # the range value of the else case in the token for loop in the from_ufsac_to_conll function

        columns = {0: "text", 1: "lemma", 2: "pos", 3: "wn30_key"}

        # this dataset name
        dataset_name = self.__class__.__name__.lower()

        # default dataset folder is the cache root
        if not base_path:
            base_path = flair.cache_root / "datasets"
        data_folder = base_path / dataset_name

        # check if data there
        if not data_folder.exists():
            log.warning("-" * 100)
            log.warning(f'WARNING: UFSAC corpus not found at "{data_folder}".')
            log.warning(
                'Necessary data can be found here: "https://drive.google.com/file/d/1Oigo3kzRosz2VjyA44vpJZ58tDFyLRMO"'
            )
            log.warning("-" * 100)

        # determine correct CoNLL files

        train_file = determine_conll_file(file=train_file, data_folder=data_folder, cut_multisense=cut_multisense)
        dev_file = determine_conll_file(file=dev_file, data_folder=data_folder, cut_multisense=cut_multisense)
        test_file = determine_conll_file(file=test_file, data_folder=data_folder, cut_multisense=cut_multisense)

        super(WSD_UFSAC, self).__init__(
            data_folder,
            columns,
            tag_to_bioes=None,
            encoding="latin-1",
            in_memory=in_memory,
            train_file=train_file,
            dev_file=dev_file,
            test_file=test_file,
            **corpusargs,
        )


def _download_wikiner(language_code: str, dataset_name: str):
    # download data if necessary
    wikiner_path = (
        "https://raw.githubusercontent.com/dice-group/FOX/master/input/Wikiner/"
    )
    lc = language_code

    data_file = (
            flair.cache_root
            / "datasets"
            / dataset_name
            / f"aij-wikiner-{lc}-wp3.train"
    )
    if not data_file.is_file():
        cached_path(
            f"{wikiner_path}aij-wikiner-{lc}-wp3.bz2", Path("datasets") / dataset_name
        )


class UP_CHINESE(ColumnCorpus):
    def __init__(
            self,
            base_path: Union[str, Path] = None,
            in_memory: bool = True,
            document_as_sequence: bool = False,
            **corpusargs,
    ):
        """
        Initialize the Chinese dataset from the Universal Propositions Bank, comming from that webpage:
        https://github.com/System-T/UniversalPropositions/tree/master/UP_Chinese

        :param base_path: Default is None, meaning that corpus gets auto-downloaded and loaded. You can override this
        to point to a different folder but typically this should not be necessary.
        :param in_memory: If True, keeps dataset in memory giving speedups in training.
        :param document_as_sequence: If True, all sentences of a document are read into a single Sentence object
        """
        if type(base_path) == str:
            base_path: Path = Path(base_path)

        # column format
        columns = {0: "id", 1: 'text', 6: "headid", 9: 'frame'}

        # this dataset name
        dataset_name = self.__class__.__name__.lower()

        # default dataset folder is the cache root
        if not base_path:
            base_path = flair.cache_root / "datasets"
        data_folder = base_path / dataset_name

        # download data if necessary
        up_zh_path = "https://raw.githubusercontent.com/System-T/UniversalPropositions/master/UP_Chinese/"
        cached_path(f"{up_zh_path}zh-up-train.conllu", Path("datasets") / dataset_name)
        cached_path(f"{up_zh_path}zh-up-dev.conllu", Path("datasets") / dataset_name)
        cached_path(f"{up_zh_path}zh-up-test.conllu", Path("datasets") / dataset_name)

        super(UP_CHINESE, self).__init__(
            data_folder,
            columns,
            encoding="utf-8",
            train_file="zh-up-train.conllu",
            test_file="zh-up-test.conllu",
            dev_file="zh-up-dev.conllu",
            in_memory=in_memory,
            document_separator_token=None if not document_as_sequence else "-DOCSTART-",
            comment_symbol="#",
            **corpusargs,
        )


class UP_ENGLISH(ColumnCorpus):
    def __init__(
            self,
            base_path: Union[str, Path] = None,
            in_memory: bool = True,
            document_as_sequence: bool = False,
            **corpusargs,
    ):
        """
        Initialize the English dataset from the Universal Propositions Bank, comming from that webpage:
        https://github.com/System-T/UniversalPropositions.

        :param base_path: Default is None, meaning that corpus gets auto-downloaded and loaded. You can override this
        to point to a different folder but typically this should not be necessary.
        :param in_memory: If True, keeps dataset in memory giving speedups in training.
        :param document_as_sequence: If True, all sentences of a document are read into a single Sentence object
        """
        if type(base_path) == str:
            base_path: Path = Path(base_path)

        # column format
        columns = {0: "id", 1: 'text', 6: "headid", 10: 'frame'}

        # this dataset name
        dataset_name = self.__class__.__name__.lower()

        # default dataset folder is the cache root
        if not base_path:
            base_path = flair.cache_root / "datasets"
        data_folder = base_path / dataset_name

        # download data if necessary
        up_en_path = "https://raw.githubusercontent.com/System-T/UniversalPropositions/master/UP_English-EWT/"
        cached_path(f"{up_en_path}en_ewt-up-train.conllu", Path("datasets") / dataset_name)
        cached_path(f"{up_en_path}en_ewt-up-dev.conllu", Path("datasets") / dataset_name)
        cached_path(f"{up_en_path}en_ewt-up-test.conllu", Path("datasets") / dataset_name)

        super(UP_ENGLISH, self).__init__(
            data_folder,
            columns,
            encoding="utf-8",
            train_file="en_ewt-up-train.conllu",
            test_file="en_ewt-up-test.conllu",
            dev_file="en_ewt-up-dev.conllu",
            in_memory=in_memory,
            document_separator_token=None if not document_as_sequence else "-DOCSTART-",
            comment_symbol="#",
            **corpusargs,
        )


class UP_FRENCH(ColumnCorpus):
    def __init__(
            self,
            base_path: Union[str, Path] = None,
            in_memory: bool = True,
            document_as_sequence: bool = False,
            **corpusargs,
    ):
        """
        Initialize the French dataset from the Universal Propositions Bank, comming from that webpage:
        https://github.com/System-T/UniversalPropositions.

        :param base_path: Default is None, meaning that corpus gets auto-downloaded and loaded. You can override this
        to point to a different folder but typically this should not be necessary.
        :param in_memory: If True, keeps dataset in memory giving speedups in training.
        :param document_as_sequence: If True, all sentences of a document are read into a single Sentence object
        """
        if type(base_path) == str:
            base_path: Path = Path(base_path)

        # column format
        columns = {0: "id", 1: 'text', 6: "headid", 9: 'frame'}

        # this dataset name
        dataset_name = self.__class__.__name__.lower()

        # default dataset folder is the cache root
        if not base_path:
            base_path = flair.cache_root / "datasets"
        data_folder = base_path / dataset_name

        # download data if necessary
        up_fr_path = "https://raw.githubusercontent.com/System-T/UniversalPropositions/master/UP_French/"
        cached_path(f"{up_fr_path}fr-up-train.conllu", Path("datasets") / dataset_name)
        cached_path(f"{up_fr_path}fr-up-dev.conllu", Path("datasets") / dataset_name)
        cached_path(f"{up_fr_path}fr-up-test.conllu", Path("datasets") / dataset_name)

        super(UP_FRENCH, self).__init__(
            data_folder,
            columns,
            encoding="utf-8",
            train_file="fr-up-train.conllu",
            test_file="fr-up-test.conllu",
            dev_file="fr-up-dev.conllu",
            in_memory=in_memory,
            document_separator_token=None if not document_as_sequence else "-DOCSTART-",
            comment_symbol="#",
            **corpusargs,
        )


class UP_FINNISH(ColumnCorpus):
    def __init__(
            self,
            base_path: Union[str, Path] = None,
            in_memory: bool = True,
            document_as_sequence: bool = False,
            **corpusargs,
    ):
        """
        Initialize the Finnish dataset from the Universal Propositions Bank, comming from that webpage:
        https://github.com/System-T/UniversalPropositions/tree/master/UP_Finnish

        :param base_path: Default is None, meaning that corpus gets auto-downloaded and loaded. You can override this
        to point to a different folder but typically this should not be necessary.
        :param in_memory: If True, keeps dataset in memory giving speedups in training.
        :param document_as_sequence: If True, all sentences of a document are read into a single Sentence object
        """
        if type(base_path) == str:
            base_path: Path = Path(base_path)

        # column format
        columns = {0: "id", 1: 'text', 6: "headid", 9: 'frame'}

        # this dataset name
        dataset_name = self.__class__.__name__.lower()

        # default dataset folder is the cache root
        if not base_path:
            base_path = flair.cache_root / "datasets"
        data_folder = base_path / dataset_name

        # download data if necessary
        up_fi_path = "https://raw.githubusercontent.com/System-T/UniversalPropositions/master/UP_Finnish/"
        cached_path(f"{up_fi_path}fi-up-train.conllu", Path("datasets") / dataset_name)
        cached_path(f"{up_fi_path}fi-up-dev.conllu", Path("datasets") / dataset_name)
        cached_path(f"{up_fi_path}fi-up-test.conllu", Path("datasets") / dataset_name)

        super(UP_FINNISH, self).__init__(
            data_folder,
            columns,
            encoding="utf-8",
            train_file="fi-up-train.conllu",
            test_file="fi-up-test.conllu",
            dev_file="fi-up-dev.conllu",
            in_memory=in_memory,
            document_separator_token=None if not document_as_sequence else "-DOCSTART-",
            comment_symbol="#",
            **corpusargs,
        )


class UP_GERMAN(ColumnCorpus):
    def __init__(
            self,
            base_path: Union[str, Path] = None,
            in_memory: bool = True,
            document_as_sequence: bool = False,
            **corpusargs,
    ):
        """
        Initialize the German dataset from the Universal Propositions Bank, comming from that webpage:
        https://github.com/System-T/UniversalPropositions.

        :param base_path: Default is None, meaning that corpus gets auto-downloaded and loaded. You can override this
        to point to a different folder but typically this should not be necessary.
        :param in_memory: If True, keeps dataset in memory giving speedups in training.
        :param document_as_sequence: If True, all sentences of a document are read into a single Sentence object
        """
        if type(base_path) == str:
            base_path: Path = Path(base_path)

        # column format
        columns = {0: "id", 1: 'text', 6: "headid", 9: 'frame'}

        # this dataset name
        dataset_name = self.__class__.__name__.lower()

        # default dataset folder is the cache root
        if not base_path:
            base_path = flair.cache_root / "datasets"
        data_folder = base_path / dataset_name

        # download data if necessary
        up_de_path = "https://raw.githubusercontent.com/System-T/UniversalPropositions/master/UP_German/"
        cached_path(f"{up_de_path}de-up-train.conllu", Path("datasets") / dataset_name)
        cached_path(f"{up_de_path}de-up-dev.conllu", Path("datasets") / dataset_name)
        cached_path(f"{up_de_path}de-up-test.conllu", Path("datasets") / dataset_name)

        super(UP_GERMAN, self).__init__(
            data_folder,
            columns,
            encoding="utf-8",
            train_file="de-up-train.conllu",
            test_file="de-up-test.conllu",
            dev_file="de-up-dev.conllu",
            in_memory=in_memory,
            document_separator_token=None if not document_as_sequence else "-DOCSTART-",
            comment_symbol="#",
            **corpusargs,
        )


class UP_ITALIAN(ColumnCorpus):
    def __init__(
            self,
            base_path: Union[str, Path] = None,
            in_memory: bool = True,
            document_as_sequence: bool = False,
            **corpusargs,
    ):
        """
        Initialize the Italian dataset from the Universal Propositions Bank, comming from that webpage:
        https://github.com/System-T/UniversalPropositions/tree/master/UP_Italian

        :param base_path: Default is None, meaning that corpus gets auto-downloaded and loaded. You can override this
        to point to a different folder but typically this should not be necessary.
        :param in_memory: If True, keeps dataset in memory giving speedups in training.
        :param document_as_sequence: If True, all sentences of a document are read into a single Sentence object
        """
        if type(base_path) == str:
            base_path: Path = Path(base_path)

        # column format
        columns = {0: "id", 1: 'text', 6: "headid", 9: 'frame'}

        # this dataset name
        dataset_name = self.__class__.__name__.lower()

        # default dataset folder is the cache root
        if not base_path:
            base_path = flair.cache_root / "datasets"
        data_folder = base_path / dataset_name

        # download data if necessary
        up_it_path = "https://raw.githubusercontent.com/System-T/UniversalPropositions/master/UP_Italian/"
        cached_path(f"{up_it_path}it-up-train.conllu", Path("datasets") / dataset_name)
        cached_path(f"{up_it_path}it-up-dev.conllu", Path("datasets") / dataset_name)
        cached_path(f"{up_it_path}it-up-test.conllu", Path("datasets") / dataset_name)

        super(UP_ITALIAN, self).__init__(
            data_folder,
            columns,
            encoding="utf-8",
            train_file="it-up-train.conllu",
            test_file="it-up-test.conllu",
            dev_file="it-up-dev.conllu",
            in_memory=in_memory,
            document_separator_token=None if not document_as_sequence else "-DOCSTART-",
            comment_symbol="#",
            **corpusargs,
        )


class UP_SPANISH(ColumnCorpus):
    def __init__(
            self,
            base_path: Union[str, Path] = None,
            in_memory: bool = True,
            document_as_sequence: bool = False,
            **corpusargs,
    ):
        """
        Initialize the Spanish dataset from the Universal Propositions Bank, comming from that webpage:
        https://github.com/System-T/UniversalPropositions

        :param base_path: Default is None, meaning that corpus gets auto-downloaded and loaded. You can override this
        to point to a different folder but typically this should not be necessary.
        :param in_memory: If True, keeps dataset in memory giving speedups in training.
        :param document_as_sequence: If True, all sentences of a document are read into a single Sentence object
        """
        if type(base_path) == str:
            base_path: Path = Path(base_path)

        # column format
        columns = {0: "id", 1: 'text', 6: "headid", 9: 'frame'}

        # this dataset name
        dataset_name = self.__class__.__name__.lower()

        # default dataset folder is the cache root
        if not base_path:
            base_path = flair.cache_root / "datasets"
        data_folder = base_path / dataset_name

        # download data if necessary
        up_es_path = "https://raw.githubusercontent.com/System-T/UniversalPropositions/master/UP_Spanish/"
        cached_path(f"{up_es_path}es-up-train.conllu", Path("datasets") / dataset_name)
        cached_path(f"{up_es_path}es-up-dev.conllu", Path("datasets") / dataset_name)
        cached_path(f"{up_es_path}es-up-test.conllu", Path("datasets") / dataset_name)

        super(UP_SPANISH, self).__init__(
            data_folder,
            columns,
            encoding="utf-8",
            train_file="es-up-train.conllu",
            test_file="es-up-test.conllu",
            dev_file="es-up-dev.conllu",
            in_memory=in_memory,
            document_separator_token=None if not document_as_sequence else "-DOCSTART-",
            comment_symbol="#",
            **corpusargs,
        )


class UP_SPANISH_ANCORA(ColumnCorpus):
    def __init__(
            self,
            base_path: Union[str, Path] = None,
            in_memory: bool = True,
            document_as_sequence: bool = False,
            **corpusargs,
    ):
        """
        Initialize the Spanish AnCora dataset from the Universal Propositions Bank, comming from that webpage:
        https://github.com/System-T/UniversalPropositions

        :param base_path: Default is None, meaning that corpus gets auto-downloaded and loaded. You can override this
        to point to a different folder but typically this should not be necessary.
        :param in_memory: If True, keeps dataset in memory giving speedups in training.
        :param document_as_sequence: If True, all sentences of a document are read into a single Sentence object
        """
        if type(base_path) == str:
            base_path: Path = Path(base_path)

        # column format
        columns = {0: "id", 1: 'text', 6: "headid", 9: 'frame'}

        # this dataset name
        dataset_name = self.__class__.__name__.lower()

        # default dataset folder is the cache root
        if not base_path:
            base_path = flair.cache_root / "datasets"
        data_folder = base_path / dataset_name

        # download data if necessary
        up_es_path = "https://raw.githubusercontent.com/System-T/UniversalPropositions/master/UP_Spanish-AnCora/"
        cached_path(f"{up_es_path}es_ancora-up-train.conllu", Path("datasets") / dataset_name)
        cached_path(f"{up_es_path}es_ancora-up-dev.conllu", Path("datasets") / dataset_name)
        cached_path(f"{up_es_path}es_ancora-up-test.conllu", Path("datasets") / dataset_name)

        super(UP_SPANISH_ANCORA, self).__init__(
            data_folder,
            columns,
            encoding="utf-8",
            train_file="es_ancora-up-train.conllu",
            test_file="es_ancora-up-test.conllu",
            dev_file="es_ancora-up-dev.conllu",
            in_memory=in_memory,
            document_separator_token=None if not document_as_sequence else "-DOCSTART-",
            comment_symbol="#",
            **corpusargs,
        )


class WEIBO_NER(ColumnCorpus):
    def __init__(
            self,
            base_path: Union[str, Path] = None,
            tag_to_bioes: str = "ner",
            in_memory: bool = True,
            document_as_sequence: bool = False,
            **corpusargs,
    ):
        """
        Initialize the WEIBO_NER corpus . The first time you call this constructor it will automatically
        download the dataset.
        :param base_path: Default is None, meaning that corpus gets auto-downloaded and loaded. You can override this
        to point to a different folder but typically this should not be necessary.
        :param tag_to_bioes: NER by default, need not be changed, but you could also select 'pos' to predict
        POS tags instead
        :param in_memory: If True, keeps dataset in memory giving speedups in training.
        :param document_as_sequence: If True, all sentences of a document are read into a single Sentence object
        """
        if type(base_path) == str:
            base_path: Path = Path(base_path)

        # column format
        columns = {0: 'text', 1: 'ner'}

        # this dataset name
        dataset_name = self.__class__.__name__.lower()

        # default dataset folder is the cache root
        if not base_path:
            base_path = flair.cache_root / "datasets"
        data_folder = base_path / dataset_name

        # download data if necessary
        weiboNER_conll_path = "https://raw.githubusercontent.com/87302380/WEIBO_NER/main/data/"
        cached_path(f"{weiboNER_conll_path}weiboNER_2nd_conll_format.train", Path("datasets") / dataset_name)
        cached_path(f"{weiboNER_conll_path}weiboNER_2nd_conll_format.test", Path("datasets") / dataset_name)
        cached_path(f"{weiboNER_conll_path}weiboNER_2nd_conll_format.dev", Path("datasets") / dataset_name)

        super(WEIBO_NER, self).__init__(
            data_folder,
            columns,
            tag_to_bioes=tag_to_bioes,
            encoding="utf-8",
            in_memory=in_memory,
            train_file="weiboNER_2nd_conll_format.train",
            test_file="weiboNER_2nd_conll_format.test",
            dev_file="weiboNER_2nd_conll_format.dev",
            document_separator_token=None if not document_as_sequence else "-DOCSTART-",
            **corpusargs,
        )


class WIKIANN(MultiCorpus):
    def __init__(
            self,
            languages: Union[str, List[str]],
            base_path: Union[str, Path] = None,
            tag_to_bioes: str = "ner",
            in_memory: bool = False,
    ):
        """
        WkiAnn corpus for cross-lingual NER consisting of datasets from 282 languages that exist
        in Wikipedia. See https://elisa-ie.github.io/wikiann/ for details and for the languages and their
        respective abbreveations, i.e. "en" for english. (license: https://opendatacommons.org/licenses/by/)
        Parameters
        ----------
        languages : Union[str, List[str]]
            Should be an abbreviation of a language ("en", "de",..) or a list of abbreviations.
            The datasets of all passed languages will be saved in one MultiCorpus.
            (Note that, even though listed on https://elisa-ie.github.io/wikiann/ some datasets are empty.
            This includes "aa", "cho", "ho", "hz", "ii", "jam", "kj", "kr", "mus", "olo" and "tcy".)
        base_path : Union[str, Path], optional
            Default is None, meaning that corpus gets auto-downloaded and loaded. You can override this
            to point to a different folder but typically this should not be necessary.
        tag_to_bioes : str, optional
            The data is in bio-format. It will by default (with the string "ner" as value) be transformed
            into the bioes format. If you dont want that set it to None.

        """
        if type(languages) == str:
            languages = [languages]

        if type(base_path) == str:
            base_path: Path = Path(base_path)

        # column format
        columns = {0: "text", 1: "ner"}

        # this dataset name
        dataset_name = "wikiann"

        # default dataset folder is the cache root
        if not base_path:
            base_path = flair.cache_root / "datasets"
        data_folder = base_path / dataset_name

        # For each language in languages, the file is downloaded if not existent
        # Then a comlumncorpus of that data is created and saved in a list
        # this list is handed to the multicorpus

        # list that contains the columncopora
        corpora = []

        google_drive_path = 'https://drive.google.com/uc?id='
        # download data if necessary
        first = True
        for language in languages:

            language_folder = data_folder / language
            file_name = 'wikiann-' + language + '.bio'

            # if language not downloaded yet, download it
            if not language_folder.exists():
                if first == True:
                    import gdown
                    import tarfile
                    first = False
                # create folder
                os.makedirs(language_folder)
                # get google drive id from list
                google_id = google_drive_id_from_language_name(language)
                url = google_drive_path + google_id

                # download from google drive
                gdown.download(url, str(language_folder / language) + '.tar.gz')

                # unzip
                print("Extract data...")
                tar = tarfile.open(str(language_folder / language) + '.tar.gz', "r:gz")
                # tar.extractall(language_folder,members=[tar.getmember(file_name)])
                tar.extract(file_name, str(language_folder))
                tar.close()
                print('...done.')

                # transform data into required format
                # the processed dataset has the additional ending "_new"
                print("Process dataset...")
                silver_standard_to_simple_ner_annotation(str(language_folder / file_name))
                # remove the unprocessed dataset
                os.remove(str(language_folder / file_name))
                print('...done.')

            # initialize comlumncorpus and add it to list
            print("Read data into corpus...")
            corp = ColumnCorpus(data_folder=language_folder,
                                column_format=columns,
                                train_file=file_name + '_new',
                                tag_to_bioes=tag_to_bioes,
                                in_memory=in_memory,
                                )
            corpora.append(corp)
            print("...done.")

        super(WIKIANN, self).__init__(
            corpora, name='wikiann',
        )


def silver_standard_to_simple_ner_annotation(data_file: Union[str, Path]):
    f_read = open(data_file, 'r', encoding='utf-8')
    f_write = open(data_file + '_new', 'w+', encoding='utf-8')
    while True:
        line = f_read.readline()
        if line:
            if line == '\n':
                f_write.write(line)
            else:
                liste = line.split()
                f_write.write(liste[0] + ' ' + liste[-1] + '\n')
        else:
            break
    f_read.close()
    f_write.close()


def google_drive_id_from_language_name(language):
    languages_ids = {
        'aa': '1tDDlydKq7KQQ3_23Ysbtke4HJOe4snIk',  # leer
        'ab': '1hB8REj2XA_0DjI9hdQvNvSDpuBIb8qRf',
        'ace': '1WENJS2ppHcZqaBEXRZyk2zY-PqXkTkgG',
        'ady': '1n6On8WWDHxEoybj7F9K15d_fkGPy6KgO',
        'af': '1CPB-0BD2tg3zIT60D3hmJT0i5O_SKja0',
        'ak': '1l2vlGHnQwvm9XhW5S-403fetwUXhBlZm',
        'als': '196xyYjhbie7sYLHLZHWkkurOwQLi8wK-',
        'am': '1ug1IEoExKD3xWpvfZprAPSQi82YF9Cet',
        'an': '1DNLgPOAOsGZBYd6rC5ddhzvc9_DtWnk2',
        'ang': '1W_0ti7Tl8AkqM91lRCMPWEuUnPOAZroV',
        'ar': '1tyvd32udEQG_cNeVpaD5I2fxvCc6XKIS',
        'arc': '1hSOByStqPmP3b9HfQ39EclUZGo8IKCMb',
        'arz': '1CKW5ZhxTpIHmc8Jt5JLz_5O6Cr8Icsan',
        'as': '12opBoIweBLM8XciMHT4B6-MAaKdYdvpE',
        'ast': '1rp64PxGZBDfcw-tpFBjLg_ddLDElG1II',
        'av': '1hncGUrkG1vwAAQgLtwOf41BWkHkEvdss',
        'ay': '1VmIsWpMTz442b4Mx798ZOgtB9vquKQtf',
        'az': '1FXDXsvBSdqc7GGIDZv0hqBOaaw12Ip2-',
        'azb': '1amVqOuHLEkhjn8rkGUl-mXdZlaACWyNT',
        'ba': '1aLx1d8GagI11VZVYOGQy0BEePeqoT0x3',
        'bar': '1JZ8-k8ZmnpWYI_Yl_cBBgjVdxoM9Daci',
        'bat-smg': '1trxKXDFSeKsygTMKi-ZqXSJs7F90k5a8',
        'bcl': '1Hs0k7KVZ2DPsqroZ4cUKcwZG4HdPV794',
        'be-x-old': '1gaK-spj1m6eGYQ-SsngLxxLUvP1VRk08',
        'be': '1_ttfOSy9BzCRkIT_p3mImT82XRPpEiuH',
        'bg': '1Iug6gYKemb0OrLTUrKDc_c66YGypTfCF',
        'bh': '12OcSFLu940A8tVQLxI8pnxKBpTeZHmrh',
        'bi': '1rftVziS_pqARx4mvLJC0sKLY-OL5ZIjE',
        'bjn': '1n17mkRjPUAOWQk5LQs2C3Tz3ShxK0enZ',
        'bm': '1284dwO_sfdsWE7FR06HhfBRUb8ePesKR',
        'bn': '1K2DM1mT4hkr6NlAIBTj95BeVXcgvpgDm',
        'bo': '1SzGHDVK-OguKdjZ4DXWiOJVrie1iHeWm',
        'bpy': '1m-e5EoruJufvwBEgJLmJtx6jzx64pYN2',
        'br': '1xdaBoJ1DnwI0iEq7gQN1dWcABAs_bM9H',
        'bs': '167dsB01trMYFQl8FshtIdfhjw7IfVKbk',
        'bug': '1yCnevM9_KJzFk27Vxsva_20OacLo4Uam',
        'bxr': '1DlByAX3zB-9UyEAVD4wtX-R7mXC-8xum',
        'ca': '1LuUgbd9sGa-5Ahcsy31EK89a3WOowftY',
        'cbk-zam': '1kgF8xoD-kIOWZET_9kp_4yNX6AAXn6PI',
        'cdo': '14x1y6611G-UAEGq92QEHRpreVkYnoUCw',
        'ce': '1QUUCVKA-fkiCHd3KT3zUWefaWnxzlZLu',
        'ceb': '1DJZE9RfaMoPNXHI73KBXAm4YSe-_YCUk',
        'ch': '1YzAfhmatkmTpkZbAcD6X83epCgzD5S2_',
        'cho': '1ciY0vF3c5a2mTOo_k32A2wMs0klK98Kb',  # leer
        'chr': '1EHaxz1UZHn7v2bbRzCLAhPsNtRzrG3Ae',
        'chy': '1nNWwMAJr1KNdz3bHf6uIn-thZCknlTeB',
        'ckb': '1llpaftcUSiXCZQZMdAqaJSrhwMdcf9IV',
        'co': '1ZP-8oWgMYfW7a6w6ygEFkKDGbN39QnDn',
        'cr': '1ST0xRicLAG4JdCZwGdaY-0pEXooQh7e6',
        'crh': '1Jmpq2XVYUR_XaXU5XNhtOMnz-qkpsgpE',
        'cs': '1Vydyze-jBkK_S1uV5ewV_Y6dbwhXr7lk',
        'csb': '1naUyF74lZPnnopXdOqf5Xor2kT4WoHfS',
        'cu': '1EN5dVTU6jc7YOYPCHq8EYUF31HlMUKs7',
        'cv': '1gEUAlqYSSDI4TrWCqP1LUq2n0X1XEjN3',
        'cy': '1q5g6NJE5GXf65Vc_P4BnUMHQ49Prz-J1',
        'da': '11onAGOLkkqrIwM784siWlg-cewa5WKm8',
        'de': '1f9nWvNkCCy6XWhd9uf4Dq-2--GzSaYAb',
        'diq': '1IkpJaVbEOuOs9qay_KG9rkxRghWZhWPm',
        'dsb': '1hlExWaMth-2eVIQ3i3siJSG-MN_7Z6MY',
        'dv': '1WpCrslO4I7TMb2uaKVQw4U2U8qMs5szi',
        'dz': '10WX52ePq2KfyGliwPvY_54hIjpzW6klV',
        'ee': '1tYEt3oN2KPzBSWrk9jpCqnW3J1KXdhjz',
        'el': '1cxq4NUYmHwWsEn5waYXfFSanlINXWLfM',
        'eml': '17FgGhPZqZNtzbxpTJOf-6nxEuI5oU4Vd',
        'en': '1mqxeCPjxqmO7e8utj1MQv1CICLFVvKa-',
        'eo': '1YeknLymGcqj44ug2yd4P7xQVpSK27HkK',
        'es': '1Dnx3MVR9r5cuoOgeew2gT8bDvWpOKxkU',
        'et': '1Qhb3kYlQnLefWmNimdN_Vykm4mWzbcWy',
        'eu': '1f613wH88UeITYyBSEMZByK-nRNMwLHTs',
        'ext': '1D0nLOZ3aolCM8TShIRyCgF3-_MhWXccN',
        'fa': '1QOG15HU8VfZvJUNKos024xI-OGm0zhEX',
        'ff': '1h5pVjxDYcq70bSus30oqi9KzDmezVNry',
        'fi': '1y3Kf6qYsSvL8_nSEwE1Y6Bf6ninaPvqa',
        'fiu-vro': '1oKUiqG19WgPd3CCl4FGudk5ATmtNfToR',
        'fj': '10xDMuqtoTJlJFp5ghbhKfNWRpLDK3W4d',
        'fo': '1RhjYqgtri1276Be1N9RrNitdBNkpzh0J',
        'fr': '1sK_T_-wzVPJYrnziNqWTriU52rEsXGjn',
        'frp': '1NUm8B2zClBcEa8dHLBb-ZgzEr8phcQyZ',
        'frr': '1FjNqbIUlOW1deJdB8WCuWjaZfUzKqujV',
        'fur': '1oqHZMK7WAV8oHoZLjGR0PfmO38wmR6XY',
        'fy': '1DvnU6iaTJc9bWedmDklHyx8nzKD1s3Ge',
        'ga': '1Ql6rh7absdYQ8l-3hj_MVKcEC3tHKeFB',
        'gag': '1zli-hOl2abuQ2wsDJU45qbb0xuvYwA3a',
        'gan': '1u2dOwy58y-GaS-tCPJS_i9VRDQIPXwCr',
        'gd': '1umsUpngJiwkLdGQbRqYpkgxZju9dWlRz',
        'gl': '141K2IbLjJfXwFTIf-kthmmG0YWdi8liE',
        'glk': '1ZDaxQ6ilXaoivo4_KllagabbvfOuiZ0c',
        'gn': '1hM4MuCaVnZqnL-w-0N-WcWag22ikVLtZ',
        'gom': '1BNOSw75tzPC0wEgLOCKbwu9wg9gcLOzs',
        'got': '1YSHYBtXc1WvUvMIHPz6HHgJvaXKulJUj',
        'gu': '1VdK-B2drqFwKg8KD23c3dKXY-cZgCMgd',
        'gv': '1XZFohYNbKszEFR-V-yDXxx40V41PV9Zm',
        'ha': '18ZG4tUU0owRtQA8Ey3Dl72ALjryEJWMC',
        'hak': '1QQe3WgrCWbvnVH42QXD7KX4kihHURB0Z',
        'haw': '1FLqlK-wpz4jy768XbQAtxd9PhC-9ciP7',
        'he': '18K-Erc2VOgtIdskaQq4D5A3XkVstDmfX',
        'hi': '1lBRapb5tjBqT176gD36K5yb_qsaFeu-k',
        'hif': '153MQ9Ga4NQ-CkK8UiJM3DjKOk09fhCOV',
        'ho': '1c1AoS7yq15iVkTEE-0f3x25NT4F202B8',  # leer
        'hr': '1wS-UtB3sGHuXJQQGR0F5lDegogsgoyif',
        'hsb': '1_3mMLzAE5OmXn2z64rW3OwWbo85Mirbd',
        'ht': '1BwCaF0nfdgkM7Yt7A7d7KyVk0BcuwPGk',
        'hu': '10AkDmTxUWNbOXuYLYZ-ZPbLAdGAGZZ8J',
        'hy': '1Mi2k2alJJquT1ybd3GC3QYDstSagaWdo',
        'hz': '1c1m_-Q92v0Di7Nez6VuaccrN19i8icKV',  # leer
        'ia': '1jPyqTmDuVhEhj89N606Cja5heJEbcMoM',
        'id': '1JWIvIh8fQoMQqk1rPvUThaskxnTs8tsf',
        'ie': '1TaKRlTtB8-Wqu4sfvx6JQKIugAlg0pV-',
        'ig': '15NFAf2Qx6BXSjv_Oun9_3QRBWNn49g86',
        'ii': '1qldGJkMOMKwY13DpcgbxQCbff0K982f9',  # leer
        'ik': '1VoSTou2ZlwVhply26ujowDz6gjwtxmny',
        'ilo': '1-xMuIT6GaM_YeHqgm1OamGkxYfBREiv3',
        'io': '19Zla0wsAcrZm2c0Pw5ghpp4rHjYs26Pp',
        'is': '11i-NCyqS6HbldIbYulsCgQGZFXR8hwoB',
        'it': '1HmjlOaQunHqL2Te7pIkuBWrnjlmdfYo_',
        'iu': '18jKm1S7Ls3l0_pHqQH8MycG3LhoC2pdX',
        'ja': '10dz8UxyK4RIacXE2HcGdrharmp5rwc3r',
        'jam': '1v99CXf9RnbF6aJo669YeTR6mQRTOLZ74',  # leer
        'jbo': '1_LmH9hc6FDGE3F7pyGB1fUEbSwuTYQdD',
        'jv': '1qiSu1uECCLl4IBZS27FBdJIBivkJ7GwE',
        'ka': '172UFuFRBX2V1aWeXlPSpu9TjS-3cxNaD',
        'kaa': '1kh6hMPUdqO-FIxRY6qaIBZothBURXxbY',
        'kab': '1oKjbZI6ZrrALCqnPCYgIjKNrKDA7ehcs',
        'kbd': '1jNbfrboPOwJmlXQBIv053d7n5WXpMRv7',
        'kg': '1iiu5z-sdJ2JLC4Ja9IgDxpRZklIb6nDx',
        'ki': '1GUtt0QI84c5McyLGGxoi5uwjHOq1d6G8',
        'kj': '1nSxXUSGDlXVCIPGlVpcakRc537MwuKZR',  # leer
        'kk': '1ryC3UN0myckc1awrWhhb6RIi17C0LCuS',
        'kl': '1gXtGtX9gcTXms1IExICnqZUHefrlcIFf',
        'km': '1DS5ATxvxyfn1iWvq2G6qmjZv9pv0T6hD',
        'kn': '1ZGLYMxbb5-29MNmuUfg2xFhYUbkJFMJJ',
        'ko': '12r8tIkTnwKhLJxy71qpIcoLrT6NNhQYm',
        'koi': '1EdG_wZ_Qk124EPAZw-w6rdEhYLsgcvIj',
        'kr': '19VNQtnBA-YL_avWuVeHQHxJZ9MZ04WPF',  # leer
        'krc': '1nReV4Mb7Wdj96czpO5regFbdBPu0zZ_y',
        'ks': '1kzh0Pgrv27WRMstR9MpU8mu7p60TcT-X',
        'ksh': '1iHJvrl2HeRaCumlrx3N7CPrHQ2KuLUkt',
        'ku': '1YqJog7Bkk0fHBCSTxJ9heeE-bfbkbkye',
        'kv': '1s91HI4eq8lQYlZwfrJAgaGlCyAtIhvIJ',
        'kw': '16TaIX2nRfqDp8n7zudd4bqf5abN49dvW',
        'ky': '17HPUKFdKWhUjuR1NOp5f3PQYfMlMCxCT',
        'la': '1NiQuBaUIFEERvVXo6CQLwosPraGyiRYw',
        'lad': '1PEmXCWLCqnjLBomMAYHeObM1AmVHtD08',
        'lb': '1nE4g10xoTU23idmDtOQ0w2QCuizZ6QH_',
        'lbe': '1KOm-AdRcCHfSc1-uYBxBA4GjxXjnIlE-',
        'lez': '1cJAXshrLlF1TZlPHJTpDwEvurIOsz4yR',
        'lg': '1Ur0y7iiEpWBgHECrIrT1OyIC8um_y4th',
        'li': '1TikIqfqcZlSDWhOae1JnjJiDko4nj4Dj',
        'lij': '1ro5ItUcF49iP3JdV82lhCQ07MtZn_VjW',
        'lmo': '1W4rhBy2Pi5SuYWyWbNotOVkVY3kYWS_O',
        'ln': '1bLSV6bWx0CgFm7ByKppZLpYCFL8EIAoD',
        'lo': '1C6SSLeKF3QirjZbAZAcpVX_AXYg_TJG3',
        'lrc': '1GUcS28MlJe_OjeQfS2AJ8uczpD8ut60e',
        'lt': '1gAG6TcMTmC128wWK0rCXRlCTsJY9wFQY',
        'ltg': '12ziP8t_fAAS9JqOCEC0kuJObEyuoiOjD',
        'lv': '1MPuAM04u-AtfybXdpHwCqUpFWbe-zD0_',
        'mai': '1d_nUewBkka2QGEmxCc9v3dTfvo7lPATH',
        'map-bms': '1wrNIE-mqp2xb3lrNdwADe6pb7f35NP6V',
        'mdf': '1BmMGUJy7afuKfhfTBMiKxM3D7FY-JrQ2',
        'mg': '105WaMhcWa-46tCztoj8npUyg0aH18nFL',
        'mh': '1Ej7n6yA1cF1cpD5XneftHtL33iHJwntT',
        'mhr': '1CCPIUaFkEYXiHO0HF8_w07UzVyWchrjS',
        'mi': '1F6au9xQjnF-aNBupGJ1PwaMMM6T_PgdQ',
        'min': '1tVK5SHiCy_DaZSDm3nZBgT5bgWThbJt_',
        'mk': '18NpudytGhSWq_LbmycTDw10cSftlSBGS',
        'ml': '1V73UE-EvcE-vV3V1RTvU4sak6QFcP91y',
        'mn': '14jRXicA87oXZOZllWqUjKBMetNpQEUUp',
        'mo': '1YsLGNMsJ7VsekhdcITQeolzOSK4NzE6U',
        'mr': '1vOr1AIHbgkhTO9Ol9Jx5Wh98Qdyh1QKI',
        'mrj': '1dW-YmEW8a9D5KyXz8ojSdIXWGekNzGzN',
        'ms': '1bs-_5WNRiZBjO-DtcNtkcIle-98homf_',
        'mt': '1L7aU3iGjm6SmPIU74k990qRgHFV9hrL0',
        'mus': '1_b7DcRqiKJFEFwp87cUecqf8A5BDbTIJ',  # leer
        'mwl': '1MfP0jba2jQfGVeJOLq26MjI6fYY7xTPu',
        'my': '16wsIGBhNVd2lC2p6n1X8rdMbiaemeiUM',
        'myv': '1KEqHmfx2pfU-a1tdI_7ZxMQAk5NJzJjB',
        'mzn': '1CflvmYEXZnWwpsBmIs2OvG-zDDvLEMDJ',
        'na': '1r0AVjee5wNnrcgJxQmVGPVKg5YWz1irz',
        'nah': '1fx6eu91NegyueZ1i0XaB07CKjUwjHN7H',
        'nap': '1bhT4sXCJvaTchCIV9mwLBtf3a7OprbVB',
        'nds-nl': '1UIFi8eOCuFYJXSAXZ9pCWwkQMlHaY4ye',
        'nds': '1FLgZIXUWa_vekDt4ndY0B5XL7FNLiulr',
        'ne': '1gEoCjSJmzjIH4kdHsbDZzD6ID4_78ekS',
        'new': '1_-p45Ny4w9UvGuhD8uRNSPPeaARYvESH',
        'ng': '11yxPdkmpmnijQUcnFHZ3xcOmLTYJmN_R',
        'nl': '1dqYXg3ilzVOSQ_tz_dF47elSIvSIhgqd',
        'nn': '1pDrtRhQ001z2WUNMWCZQU3RV_M0BqOmv',
        'no': '1zuT8MI96Ivpiu9mEVFNjwbiM8gJlSzY2',
        'nov': '1l38388Rln0NXsSARMZHmTmyfo5C0wYTd',
        'nrm': '10vxPq1Nci7Wpq4XOvx3dtqODskzjdxJQ',
        'nso': '1iaIV8qlT0RDnbeQlnxJ3RehsG3gU5ePK',
        'nv': '1oN31jT0w3wP9aGwAPz91pSdUytnd9B0g',
        'ny': '1eEKH_rUPC560bfEg11kp3kbe8qWm35IG',
        'oc': '1C01cW8G_j8US-DTrsmeal_ENHTtNWn-H',
        'olo': '1vbDwKZKqFq84dusr1SvDx5JbBcPanx9L',  # leer
        'om': '1q3h22VMbWg2kgVFm-OArR-E4y1yBQ1JX',
        'or': '1k8LwCE8nC7lq6neXDaS3zRn0KOrd9RnS',
        'os': '1u81KAB34aEQfet00dLMRIBJsfRwbDTij',
        'pa': '1JDEHL1VcLHBamgTPBom_Ryi8hk6PBpsu',
        'pag': '1k905VUWnRgY8kFb2P2431Kr4dZuolYGF',
        'pam': '1ssugGyJb8ipispC60B3I6kzMsri1WcvC',
        'pap': '1Za0wfwatxYoD7jGclmTtRoBP0uV_qImQ',
        'pcd': '1csJlKgtG04pdIYCUWhsCCZARKIGlEYPx',
        'pdc': '1Xnms4RXZKZ1BBQmQJEPokmkiweTpouUw',
        'pfl': '1tPQfHX7E0uKMdDSlwNw5aGmaS5bUK0rn',
        'pi': '16b-KxNxzbEuyoNSlI3bfe2YXmdSEsPFu',
        'pih': '1vwyihTnS8_PE5BNK7cTISmIBqGWvsVnF',
        'pl': '1fijjS0LbfpKcoPB5V8c8fH08T8AkXRp9',
        'pms': '12ySc7X9ajWWqMlBjyrPiEdc-qVBuIkbA',
        'pnb': '1RB3-wjluhTKbdTGCsk3nag1bM3m4wENb',
        'pnt': '1ZCUzms6fY4on_fW8uVgO7cEs9KHydHY_',
        'ps': '1WKl9Av6Sqz6aHKyUM5kIh90mzFzyVWH9',
        'pt': '13BX-_4_hcTUp59HDyczFDI32qUB94vUY',
        'qu': '1CB_C4ygtRoegkqgcqfXNHr8oQd-UcvDE',
        'rm': '1YRSGgWoxEqSojHXuBHJnY8vAHr1VgLu-',
        'rmy': '1uFcCyvOWBJWKFQxbkYSp373xUXVl4IgF',
        'rn': '1ekyyb2MvupYGY_E8_BhKvV664sLvW4aE',
        'ro': '1YfeNTSoxU-zJMnyQotLk5X8B_6nHryBu',
        'roa-rup': '150s4H4TdQ5nNYVC6j0E416TUAjBE85yy',
        'roa-tara': '1H6emfQsD_a5yohK4RMPQ-GrnHXqqVgr3',
        'ru': '11gP2s-SYcfS3j9MjPp5C3_nFeQB-8x86',
        'rue': '1OuSglZAndja1J5D5IUmdbt_niTTyEgYK',
        'rw': '1NuhHfi0-B-Xlr_BApijnxCw0WMEltttP',
        'sa': '1P2S3gL_zvKgXLKJJxg-Fb4z8XdlVpQik',
        'sah': '1qz0MpKckzUref2FX_FYiNzI2p4BDc5oR',
        'sc': '1oAYj_Fty4FUwjAOBEBaiZt_cY8dtpDfA',
        'scn': '1sDN9zHkXWYoHYx-DUu-GPvsUgB_IRa8S',
        'sco': '1i8W7KQPj6YZQLop89vZBSybJNgNsvXWR',
        'sd': '1vaNqfv3S8Gl5pQmig3vwWQ3cqRTsXmMR',
        'se': '1RT9xhn0Vl90zjWYDTw5V1L_u1Oh16tpP',
        'sg': '1iIh2oXD2Szz_AygUvTt3_ZK8a3RYEGZ_',
        'sh': '1qPwLiAm6t4__G-zVEOrBgYx6VRmgDgiS',
        'si': '1G5ryceID0TP6SAO42e-HAbIlCvYmnUN7',
        'simple': '1FVV49o_RlK6M5Iw_7zeJOEDQoTa5zSbq',
        'sk': '11mkYvbmAWKTInj6t4Ma8BUPxoR5o6irL',
        'sl': '1fsIZS5LgMzMzZ6T7ogStyj-ILEZIBRvO',
        'sm': '1yefECpKX_Y4R7G2tggIxvc_BvJfOAz-t',
        'sn': '1fYeCjMPvRAv94kvZjiKI-ktIDLkbv0Ve',
        'so': '1Uc-eSZnJb36SgeTvRU3GirXZOlGD_NB6',
        'sq': '11u-53n71O_yjpwRiCQSwgL7N2w72ZptX',
        'sr': '1PGLGlQi8Q0Eac6dib-uuCJAAHK6SF5Pz',
        'srn': '1JKiL3TSXqK1-KhPfAwMK0uqw90WEzg7M',
        'ss': '1e0quNEsA1dn57-IbincF4D82dRWgzQlp',
        'st': '1ny-FBzpBqIDgv6jMcsoFev3Ih65FNZFO',
        'stq': '15Fx32ROy2IM6lSqAPUykkr3CITR6Xd7v',
        'su': '1C0FJum7bYZpnyptBvfAgwJb0TX2hggtO',
        'sv': '1YyqzOSXzK5yrAou9zeTDWH_7s569mDcz',
        'sw': '1_bNTj6T8eXlNAIuHaveleWlHB_22alJs',
        'szl': '1_dXEip1snK4CPVGqH8x7lF5O-6FdCNFW',
        'ta': '1ZFTONsxGtSnC9QB6RpWSvgD_MbZwIhHH',
        'tcy': '15R6u7KQs1vmDSm_aSDrQMJ3Q6q3Be0r7',  # leer
        'te': '11Sx-pBAPeZOXGyv48UNSVMD0AH7uf4YN',
        'tet': '11mr2MYLcv9pz7mHhGGNi5iNCOVErYeOt',
        'tg': '16ttF7HWqM9Cnj4qmgf3ZfNniiOJfZ52w',
        'th': '14xhIt-xr5n9nMuvcwayCGM1-zBCFZquW',
        'ti': '123q5e9MStMShp8eESGtHdSBGLDrCKfJU',
        'tk': '1X-JNInt34BNGhg8A8Peyjw2WjsALdXsD',
        'tl': '1WkQHbWd9cqtTnSHAv0DpUThaBnzeSPTJ',
        'tn': '1fHfQHetZn8-fLuRZEu-cvs-kQYwPvjyL',
        'to': '1cHOLaczYJ8h-OqQgxeoH9vMG3izg6muT',
        'tpi': '1YsRjxVu6NYOrXRb8oqMO9FPaicelFEcu',
        'tr': '1J1Zy02IxvtCK0d1Ba2h_Ulit1mVb9UIX',
        'ts': '1pIcfAt3KmtmDkyhOl-SMSeoM8aP8bOpl',
        'tt': '1vsfzCjj-_bMOn5jBai41TF5GjKJM_Ius',
        'tum': '1NWcg65daI2Bt0awyEgU6apUDbBmiqCus',
        'tw': '1WCYKZIqS7AagS76QFSfbteiOgFNBvNne',
        'ty': '1DIqaP1l-N9VXTNokrlr6EuPMGE765o4h',
        'tyv': '1F3qa05OYLBcjT1lXMurAJFDXP_EesCvM',
        'udm': '1T0YMTAPLOk768sstnewy5Jxgx2RPu3Rb',
        'ug': '1fjezvqlysyZhiQMZdazqLGgk72PqtXAw',
        'uk': '1UMJCHtzxkfLDBJE7NtfN5FeMrnnUVwoh',
        'ur': '1WNaD2TuHvdsF-z0k_emQYchwoQQDFmRk',
        'uz': '11wrG2FSTpRJc2jb5MhgvxjkVDYhT8M-l',
        've': '1PucJ7pJ4CXGEXZ5p_WleZDs2usNz74to',
        'vec': '1cAVjm_y3ehNteDQIYz9yyoq1EKkqOXZ0',
        'vep': '1K_eqV7O6C7KPJWZtmIuzFMKAagj-0O85',
        'vi': '1yQ6nhm1BmG9lD4_NaG1hE5VV6biEaV5f',
        'vls': '1bpQQW6pKHruKJJaKtuggH5rReMXyeVXp',
        'vo': '1D80QRdTpe7H4mHFKpfugscsjX71kiMJN',
        'wa': '1m4B81QYbf74htpInDU5p7d0n0ot8WLPZ',
        'war': '1EC3jsHtu22tHBv6jX_I4rupC5RwV3OYd',
        'wo': '1vChyqNNLu5xYHdyHpACwwpw4l3ptiKlo',
        'wuu': '1_EIn02xCUBcwLOwYnA-lScjS2Lh2ECw6',
        'xal': '19bKXsL1D2UesbB50JPyc9TpG1lNc2POt',
        'xh': '1pPVcxBG3xsCzEnUzlohc_p89gQ9dSJB3',
        'xmf': '1SM9llku6I_ZuZz05mOBuL2lx-KQXvehr',
        'yi': '1WNWr1oV-Nl7c1Jv8x_MiAj2vxRtyQawu',
        'yo': '1yNVOwMOWeglbOcRoZzgd4uwlN5JMynnY',
        'za': '1i7pg162cD_iU9h8dgtI2An8QCcbzUAjB',
        'zea': '1EWSkiSkPBfbyjWjZK0VuKdpqFnFOpXXQ',
        'zh-classical': '1uUKZamNp08KA7s7794sKPOqPALvo_btl',
        'zh-min-nan': '1oSgz3YBXLGUgI7kl-uMOC_ww6L0FNFmp',
        'zh-yue': '1zhwlUeeiyOAU1QqwqZ8n91yXIRPFA7UE',
        'zh': '1LZ96GUhkVHQU-aj2C3WOrtffOp0U3Z7f',
        'zu': '1FyXl_UK1737XB3drqQFhGXiJrJckiB1W'
    }
    return languages_ids[language]


class WIKIGOLD_NER(ColumnCorpus):
    def __init__(
            self,
            base_path: Union[str, Path] = None,
            tag_to_bioes: str = "ner",
            in_memory: bool = True,
            document_as_sequence: bool = False,
            **corpusargs,
    ):
        """
        Initialize the wikigold corpus. The first time you call this constructor it will automatically
        download the dataset.
        :param base_path: Default is None, meaning that corpus gets auto-downloaded and loaded. You can override this
        to point to a different folder but typically this should not be necessary.
        :param tag_to_bioes: NER by default, should not be changed
        :param in_memory: If True, keeps dataset in memory giving speedups in training.
        :param document_as_sequence: If True, all sentences of a document are read into a single Sentence object
        """
        if type(base_path) == str:
            base_path: Path = Path(base_path)

        # column format
        columns = {0: "text", 1: "ner"}

        # this dataset name
        dataset_name = self.__class__.__name__.lower()

        # default dataset folder is the cache root
        if not base_path:
            base_path = flair.cache_root / "datasets"
        data_folder = base_path / dataset_name

        # download data if necessary
        wikigold_ner_path = "https://raw.githubusercontent.com/juand-r/entity-recognition-datasets/master/data/wikigold/CONLL-format/data/"
        cached_path(f"{wikigold_ner_path}wikigold.conll.txt", Path("datasets") / dataset_name)

        super(WIKIGOLD_NER, self).__init__(
            data_folder,
            columns,
            tag_to_bioes=tag_to_bioes,
            encoding="utf-8",
            in_memory=in_memory,
            train_file='wikigold.conll.txt',
            document_separator_token=None if not document_as_sequence else "-DOCSTART-",
            **corpusargs,
        )


class WIKINER_ENGLISH(ColumnCorpus):
    def __init__(
            self,
            base_path: Union[str, Path] = None,
            tag_to_bioes: str = "ner",
            in_memory: bool = False,
            **corpusargs,
    ):
        if type(base_path) == str:
            base_path: Path = Path(base_path)

        # column format
        columns = {0: "text", 1: "pos", 2: "ner"}

        # this dataset name
        dataset_name = self.__class__.__name__.lower()

        # default dataset folder is the cache root
        if not base_path:
            base_path = flair.cache_root / "datasets"
        data_folder = base_path / dataset_name

        # download data if necessary
        _download_wikiner("en", dataset_name)

        super(WIKINER_ENGLISH, self).__init__(
            data_folder, columns, tag_to_bioes=tag_to_bioes, in_memory=in_memory, **corpusargs,
        )


class WIKINER_GERMAN(ColumnCorpus):
    def __init__(
            self,
            base_path: Union[str, Path] = None,
            tag_to_bioes: str = "ner",
            in_memory: bool = False,
            **corpusargs,
    ):
        if type(base_path) == str:
            base_path: Path = Path(base_path)

        # column format
        columns = {0: "text", 1: "pos", 2: "ner"}

        # this dataset name
        dataset_name = self.__class__.__name__.lower()

        # default dataset folder is the cache root
        if not base_path:
            base_path = flair.cache_root / "datasets"
        data_folder = base_path / dataset_name

        # download data if necessary
        _download_wikiner("de", dataset_name)

        super(WIKINER_GERMAN, self).__init__(
            data_folder, columns, tag_to_bioes=tag_to_bioes, in_memory=in_memory, **corpusargs,
        )


class WIKINER_DUTCH(ColumnCorpus):
    def __init__(
            self,
            base_path: Union[str, Path] = None,
            tag_to_bioes: str = "ner",
            in_memory: bool = False,
            **corpusargs,
    ):
        if type(base_path) == str:
            base_path: Path = Path(base_path)

        # column format
        columns = {0: "text", 1: "pos", 2: "ner"}

        # this dataset name
        dataset_name = self.__class__.__name__.lower()

        # default dataset folder is the cache root
        if not base_path:
            base_path = flair.cache_root / "datasets"
        data_folder = base_path / dataset_name

        # download data if necessary
        _download_wikiner("nl", dataset_name)

        super(WIKINER_DUTCH, self).__init__(
            data_folder, columns, tag_to_bioes=tag_to_bioes, in_memory=in_memory, **corpusargs,
        )


class WIKINER_FRENCH(ColumnCorpus):
    def __init__(
            self,
            base_path: Union[str, Path] = None,
            tag_to_bioes: str = "ner",
            in_memory: bool = False,
            **corpusargs,
    ):
        if type(base_path) == str:
            base_path: Path = Path(base_path)

        # column format
        columns = {0: "text", 1: "pos", 2: "ner"}

        # this dataset name
        dataset_name = self.__class__.__name__.lower()

        # default dataset folder is the cache root
        if not base_path:
            base_path = flair.cache_root / "datasets"
        data_folder = base_path / dataset_name

        # download data if necessary
        _download_wikiner("fr", dataset_name)

        super(WIKINER_FRENCH, self).__init__(
            data_folder, columns, tag_to_bioes=tag_to_bioes, in_memory=in_memory, **corpusargs,
        )


class WIKINER_ITALIAN(ColumnCorpus):
    def __init__(
            self,
            base_path: Union[str, Path] = None,
            tag_to_bioes: str = "ner",
            in_memory: bool = False,
            **corpusargs,
    ):
        if type(base_path) == str:
            base_path: Path = Path(base_path)

        # column format
        columns = {0: "text", 1: "pos", 2: "ner"}

        # this dataset name
        dataset_name = self.__class__.__name__.lower()

        # default dataset folder is the cache root
        if not base_path:
            base_path = flair.cache_root / "datasets"
        data_folder = base_path / dataset_name

        # download data if necessary
        _download_wikiner("it", dataset_name)

        super(WIKINER_ITALIAN, self).__init__(
            data_folder, columns, tag_to_bioes=tag_to_bioes, in_memory=in_memory
        )


class WIKINER_SPANISH(ColumnCorpus):
    def __init__(
            self,
            base_path: Union[str, Path] = None,
            tag_to_bioes: str = "ner",
            in_memory: bool = False,
            **corpusargs,
    ):
        if type(base_path) == str:
            base_path: Path = Path(base_path)

        # column format
        columns = {0: "text", 1: "pos", 2: "ner"}

        # this dataset name
        dataset_name = self.__class__.__name__.lower()

        # default dataset folder is the cache root
        if not base_path:
            base_path = flair.cache_root / "datasets"
        data_folder = base_path / dataset_name

        # download data if necessary
        _download_wikiner("es", dataset_name)

        super(WIKINER_SPANISH, self).__init__(
            data_folder, columns, tag_to_bioes=tag_to_bioes, in_memory=in_memory, **corpusargs,
        )


class WIKINER_PORTUGUESE(ColumnCorpus):
    def __init__(
            self,
            base_path: Union[str, Path] = None,
            tag_to_bioes: str = "ner",
            in_memory: bool = False,
            **corpusargs,
    ):
        if type(base_path) == str:
            base_path: Path = Path(base_path)

        # column format
        columns = {0: "text", 1: "pos", 2: "ner"}

        # this dataset name
        dataset_name = self.__class__.__name__.lower()

        # default dataset folder is the cache root
        if not base_path:
            base_path = flair.cache_root / "datasets"
        data_folder = base_path / dataset_name

        # download data if necessary
        _download_wikiner("pt", dataset_name)

        super(WIKINER_PORTUGUESE, self).__init__(
            data_folder, columns, tag_to_bioes=tag_to_bioes, in_memory=in_memory, **corpusargs,
        )


class WIKINER_POLISH(ColumnCorpus):
    def __init__(
            self,
            base_path: Union[str, Path] = None,
            tag_to_bioes: str = "ner",
            in_memory: bool = False,
            **corpusargs,
    ):
        if type(base_path) == str:
            base_path: Path = Path(base_path)

        # column format
        columns = {0: "text", 1: "pos", 2: "ner"}

        # this dataset name
        dataset_name = self.__class__.__name__.lower()

        # default dataset folder is the cache root
        if not base_path:
            base_path = flair.cache_root / "datasets"
        data_folder = base_path / dataset_name

        # download data if necessary
        _download_wikiner("pl", dataset_name)

        super(WIKINER_POLISH, self).__init__(
            data_folder, columns, tag_to_bioes=tag_to_bioes, in_memory=in_memory, **corpusargs,
        )


class WIKINER_RUSSIAN(ColumnCorpus):
    def __init__(
            self,
            base_path: Union[str, Path] = None,
            tag_to_bioes: str = "ner",
            in_memory: bool = False,
            **corpusargs,
    ):
        if type(base_path) == str:
            base_path: Path = Path(base_path)

        # column format
        columns = {0: "text", 1: "pos", 2: "ner"}

        # this dataset name
        dataset_name = self.__class__.__name__.lower()

        # default dataset folder is the cache root
        if not base_path:
            base_path = flair.cache_root / "datasets"
        data_folder = base_path / dataset_name

        # download data if necessary
        _download_wikiner("ru", dataset_name)

        super(WIKINER_RUSSIAN, self).__init__(
            data_folder, columns, tag_to_bioes=tag_to_bioes, in_memory=in_memory, **corpusargs,
        )


class WNUT_17(ColumnCorpus):
    def __init__(
            self,
            base_path: Union[str, Path] = None,
            tag_to_bioes: str = "ner",
            in_memory: bool = True,
            **corpusargs,
    ):
        if type(base_path) == str:
            base_path: Path = Path(base_path)

        # column format
        columns = {0: "text", 1: "ner"}

        # this dataset name
        dataset_name = self.__class__.__name__.lower()

        # default dataset folder is the cache root
        if not base_path:
            base_path = flair.cache_root / "datasets"
        data_folder = base_path / dataset_name

        # download data if necessary
        wnut_path = "https://noisy-text.github.io/2017/files/"
        cached_path(f"{wnut_path}wnut17train.conll", Path("datasets") / dataset_name)
        cached_path(f"{wnut_path}emerging.dev.conll", Path("datasets") / dataset_name)
        cached_path(
            f"{wnut_path}emerging.test.annotated", Path("datasets") / dataset_name
        )

        super(WNUT_17, self).__init__(
            data_folder, columns, tag_to_bioes=tag_to_bioes, in_memory=in_memory, **corpusargs,
        )


class WNUT_2020_NER(ColumnCorpus):
    def __init__(
            self,
            base_path: Union[str, Path] = None,
            tag_to_bioes: str = "ner",
            in_memory: bool = True,
            document_as_sequence: bool = False,
            **corpusargs,
    ):
        """
        Initialize the WNUT_2020_NER corpus. The first time you call this constructor it will automatically
        download the dataset.
        :param base_path: Default is None, meaning that corpus gets auto-downloaded and loaded. You can override this
        to point to a different folder but typically this should not be necessary.
        :param tag_to_bioes: NER by default, since it is the only option of the WNUT corpus.
        :param in_memory: If True, keeps dataset in memory giving speedups in training.
        :param document_as_sequence: If True, all sentences of a document are read into a single Sentence object
        """
        if type(base_path) == str:
            base_path: Path = Path(base_path)

        # column format
        columns = {0: "text", 1: "ner"}

        # this dataset name
        dataset_name = self.__class__.__name__.lower()

        # default dataset folder is the cache root
        if not base_path:
            base_path = flair.cache_root / "datasets"
        data_folder = base_path / dataset_name

        # download data if necessary
        github_url = "https://github.com/jeniyat/WNUT_2020_NER/archive/master.zip"

        for sample in ["train", "test", "dev"]:

            sample_file = data_folder / (sample + ".txt")
            if not sample_file.is_file():

                zip_path = cached_path(
                    f"{github_url}", Path("datasets") / dataset_name
                )

                # unzip the downloaded repo and merge the train, dev and test datasets
                unpack_file(zip_path, data_folder, "zip", False)  # unzipped folder name: WNUT_2020_NER-master

                if sample == "test":
                    file_path = data_folder / Path("WNUT_2020_NER-master/data/" + sample + "_data_2020/Conll_Format/")
                else:
                    file_path = data_folder / Path("WNUT_2020_NER-master/data/" + sample + "_data/Conll_Format/")
                filenames = os.listdir(file_path)
                with open(data_folder / (sample + '.txt'), 'w') as outfile:
                    for fname in filenames:
                        with open(file_path / fname) as infile:
                            lines = infile.read()
                            outfile.write(lines)

                shutil.rmtree(str(data_folder / "WNUT_2020_NER-master"))  # clean up when done

        super(WNUT_2020_NER, self).__init__(
            data_folder,
            columns,
            tag_to_bioes=tag_to_bioes,
            encoding="utf-8",
            in_memory=in_memory,
            document_separator_token=None if not document_as_sequence else "-DOCSTART-",
            **corpusargs,
        )


def _download_wikiner(language_code: str, dataset_name: str):
    # download data if necessary
    wikiner_path = (
        "https://raw.githubusercontent.com/dice-group/FOX/master/input/Wikiner/"
    )
    lc = language_code

    data_file = (
            flair.cache_root
            / "datasets"
            / dataset_name
            / f"aij-wikiner-{lc}-wp3.train"
    )
    if not data_file.is_file():

        cached_path(
            f"{wikiner_path}aij-wikiner-{lc}-wp3.bz2", Path("datasets") / dataset_name
        )
        import bz2, shutil

        # unpack and write out in CoNLL column-like format
        bz_file = bz2.BZ2File(
            flair.cache_root
            / "datasets"
            / dataset_name
            / f"aij-wikiner-{lc}-wp3.bz2",
            "rb",
        )
        with bz_file as f, open(
                flair.cache_root
                / "datasets"
                / dataset_name
                / f"aij-wikiner-{lc}-wp3.train",
                "w",
                encoding="utf-8"
        ) as out:
            for line in f:
                line = line.decode("utf-8")
                words = line.split(" ")
                for word in words:
                    out.write("\t".join(word.split("|")) + "\n")


class XTREME(MultiCorpus):
    def __init__(
            self,
            languages: Union[str, List[str]] = None,
            base_path: Union[str, Path] = None,
            tag_to_bioes: str = "ner",
            in_memory: bool = False,
            **corpusargs,
    ):
        """
        Xtreme corpus for cross-lingual NER consisting of datasets of a total of 176 languages. The data comes from the google
        research work XTREME https://github.com/google-research/xtreme. All datasets for NER and respective language abbreviations (e.g.
        "en" for english can be found here https://www.amazon.com/clouddrive/share/d3KGCRCIYwhKJF0H3eWA26hjg2ZCRhjpEQtDL70FSBN/folder/C43gs51bSIaq5sFTQkWNCQ?_encoding=UTF8&*Version*=1&*entries*=0&mgh=1 )
        The data is derived from the wikiann dataset https://elisa-ie.github.io/wikiann/ (license: https://opendatacommons.org/licenses/by/)

        Parameters
        ----------
        languages : Union[str, List[str]], optional
            Default the 40 languages that are used in XTREME are loaded. Otherwise on can hand over a strings or a list of strings
            consisiting of abbreviations for languages. All datasets will be loaded in a MultiCorpus object.
        base_path : Union[str, Path], optional
            Default is None, meaning that corpus gets auto-downloaded and loaded. You can override this
            to point to a different folder but typically this should not be necessary.
        tag_to_bioes : str, optional
            The data is in bio-format. It will by default (with the string "ner" as value) be transformed
            into the bioes format. If you dont want that set it to None.

        """
        # if no languages are given as argument all languages used in XTREME will be loaded
        if not languages:
            languages = ["af", "ar", "bg", "bn", "de", "el", "en", "es", "et", "eu", "fa", "fi", "fr", "he", "hi", "hu",
                         "id", "it", "ja", "jv", "ka", "kk", "ko", "ml", "mr", "ms", "my", "nl", "pt", "ru", "sw", "ta",
                         "te", "th", "tl", "tr", "ur", "vi", "yo", "zh"]

        # if only one language is given
        if type(languages) == str:
            languages = [languages]

        if type(base_path) == str:
            base_path: Path = Path(base_path)

        # column format
        columns = {0: "text", 1: "ner"}

        # this dataset name
        dataset_name = "xtreme"

        # default dataset folder is the cache root
        if not base_path:
            base_path = flair.cache_root / "datasets"
        data_folder = base_path / dataset_name

        # For each language in languages, the file is downloaded if not existent
        # Then a comlumncorpus of that data is created and saved in a list
        # This list is handed to the multicorpus

        # list that contains the columncopora
        corpora = []

        hu_path = "https://nlp.informatik.hu-berlin.de/resources/datasets/panx_dataset"

        # download data if necessary
        for language in languages:

            language_folder = data_folder / language

            # if language not downloaded yet, download it
            if not language_folder.exists():

                file_name = language + '.tar.gz'
                # create folder
                os.makedirs(language_folder)

                # download from HU Server
                temp_file = cached_path(
                    hu_path + "/" + file_name,
                    Path("datasets") / dataset_name / language
                )

                # unzip
                print("Extract data...")
                import tarfile
                tar = tarfile.open(str(temp_file), "r:gz")
                for part in ["train", "test", "dev"]:
                    tar.extract(part, str(language_folder))
                tar.close()
                print('...done.')

                # transform data into required format
                print("Process dataset...")
                for part in ["train", "test", "dev"]:
                    xtreme_to_simple_ner_annotation(str(language_folder / part))
                print('...done.')

            # initialize comlumncorpus and add it to list
            print("Read data into corpus...")
            corp = ColumnCorpus(data_folder=language_folder,
                                column_format=columns,
                                tag_to_bioes=tag_to_bioes,
                                in_memory=in_memory,
                                )
            corpora.append(corp)
            print("...done.")

        super(XTREME, self).__init__(
            corpora, name='xtreme',
        )


def xtreme_to_simple_ner_annotation(data_file: Union[str, Path]):
    with open(data_file, 'r', encoding='utf-8') as f:
        lines = f.readlines()
    with open(data_file, 'w', encoding='utf-8') as f:
        for line in lines:
            if line == '\n':
                f.write(line)
            else:
                liste = line.split()
                f.write(liste[0].split(':', 1)[1] + ' ' + liste[1] + '\n')


class REDDIT_EL_GOLD(ColumnCorpus):
    def __init__(
            self,
            base_path: Union[str, Path] = None,
            in_memory: bool = True,
            **corpusargs,
    ):
        """
        Initialize the Reddit Entity Linking corpus containing gold annotations only (https://arxiv.org/abs/2101.01228v2) in the NER-like column format. 
        The first time you call this constructor it will automatically download the dataset.
        :param base_path: Default is None, meaning that corpus gets auto-downloaded and loaded. You can override this
        to point to a different folder but typically this should not be necessary.
        :param in_memory: If True, keeps dataset in memory giving speedups in training.
        :param document_as_sequence: If True, all sentences of a document are read into a single Sentence object
        """
        if type(base_path) == str:
            base_path: Path = Path(base_path)

        # column format
        columns = {0: "text", 1: "ner"}

        # this dataset name
        dataset_name = self.__class__.__name__.lower()

        # default dataset folder is the cache root
        if not base_path:
            base_path = flair.cache_root / "datasets"
        data_folder = base_path / dataset_name

        # download and parse data if necessary
        reddit_el_path = "https://zenodo.org/record/3970806/files/reddit_el.zip"
        corpus_file_name = "reddit_el_gold.txt"
        parsed_dataset = data_folder / corpus_file_name

        if not parsed_dataset.exists():
            reddit_el_zip = cached_path(f"{reddit_el_path}", Path("datasets") / dataset_name)
            unpack_file(reddit_el_zip, data_folder, "zip", False)

            with open(data_folder / corpus_file_name, "w") as txtout:

                # First parse the post titles
                with open(data_folder / "posts.tsv", "r") as tsvin1, open(data_folder / "gold_post_annotations.tsv", "r") as tsvin2:

                    posts = csv.reader(tsvin1, delimiter="\t")
                    self.post_annotations = csv.reader(tsvin2, delimiter="\t")
                    self.curr_annot = next(self.post_annotations)

                    for row in posts: # Go through all the post titles

                        txtout.writelines("-DOCSTART-\n\n") # Start each post with a -DOCSTART- token

                        # Keep track of how many and which entity mentions does a given post title have
                        link_annots = [] # [start pos, end pos, wiki page title] of an entity mention

                        # Check if the current post title has an entity link and parse accordingly
                        if row[0] == self.curr_annot[0]:

                            link_annots.append((int(self.curr_annot[4]), int(self.curr_annot[5]), self.curr_annot[3]))
                            link_annots = self._fill_annot_array(link_annots, row[0], post_flag = True)

                            # Post titles with entity mentions (if any) are handled via this function
                            self._text_to_cols(Sentence(row[2], use_tokenizer = True), link_annots, txtout)
                        else:
                            self._text_to_cols(Sentence(row[2], use_tokenizer = True), link_annots, txtout)

                # Then parse the comments
                with open(data_folder / "comments.tsv", "r") as tsvin3, open(data_folder / "gold_comment_annotations.tsv", "r") as tsvin4:

                    self.comments = csv.reader(tsvin3, delimiter="\t")
                    self.comment_annotations = csv.reader(tsvin4, delimiter="\t")
                    self.curr_annot = next(self.comment_annotations)
                    self.curr_row = next(self.comments)
                    self.stop_iter = False

                    # Iterate over the comments.tsv file, until the end is reached
                    while not self.stop_iter:

                        txtout.writelines("-DOCSTART-\n") # Start each comment thread with a -DOCSTART- token

                        # Keep track of the current comment thread and its corresponding key, on which the annotations are matched.
                        # Each comment thread is handled as one 'document'.
                        self.curr_comm = self.curr_row[4] 
                        comm_key = self.curr_row[0]

                        # Python's csv package for some reason fails to correctly parse a handful of rows inside the comments.tsv file.
                        # This if-condition is needed to handle this problem.
                        if comm_key in {"en5rf4c", "es3ia8j", "es3lrmw"}:
                            if comm_key == "en5rf4c":
                                self.parsed_row = (r.split("\t") for r in self.curr_row[4].split("\n"))
                                self.curr_comm = next(self.parsed_row)
                            self._fill_curr_comment(fix_flag = True)
                        # In case we are dealing with properly parsed rows, proceed with a regular parsing procedure
                        else:
                            self._fill_curr_comment(fix_flag = False)

                        link_annots = [] # [start pos, end pos, wiki page title] of an entity mention

                        # Check if the current comment thread has an entity link and parse accordingly, same as with post titles above
                        if comm_key == self.curr_annot[0]:
                            link_annots.append((int(self.curr_annot[4]), int(self.curr_annot[5]), self.curr_annot[3]))
                            link_annots = self._fill_annot_array(link_annots, comm_key, post_flag = False)
                            self._text_to_cols(Sentence(self.curr_comm, use_tokenizer = True), link_annots, txtout)
                        else:
                            # In two of the comment thread a case of capital letter spacing occurs, which the SegtokTokenizer cannot properly handle.
                            # The following if-elif condition handles these two cases and as result writes full capitalized words in each corresponding row, 
                            # and not just single letters into single rows.
                            if comm_key == "dv74ybb":
                                self.curr_comm = " ".join([word.replace(" ", "") for word in self.curr_comm.split("  ")])
                            elif comm_key == "eci2lut":
                                self.curr_comm = (self.curr_comm[:18] + self.curr_comm[18:27].replace(" ", "") + self.curr_comm[27:55] + 
                                self.curr_comm[55:68].replace(" ", "") + self.curr_comm[68:85] + self.curr_comm[85:92].replace(" ", "") + 
                                self.curr_comm[92:])

                            self._text_to_cols(Sentence(self.curr_comm, use_tokenizer = True), link_annots, txtout)

        super(REDDIT_EL_GOLD, self).__init__(
            data_folder,
            columns,
            train_file=corpus_file_name,
            column_delimiter="\t",
            in_memory=in_memory,
            document_separator_token="-DOCSTART-",
            **corpusargs,
        )

    def _text_to_cols(self, sentence: Sentence, links: list, outfile):
        """
        Convert a tokenized sentence into column format
        :param sentence: Flair Sentence object containing a tokenized post title or comment thread
        :param links: array containing information about the starting and ending position of an entity mention, as well
        as its corresponding wiki tag
        :param outfile: file, to which the output is written
        """
        for i in range(0, len(sentence)):
            # If there are annotated entity mentions for given post title or a comment thread
            if links:
                # Keep track which is the correct corresponding entity link, in cases where there is >1 link in a sentence
                link_index = [j for j,v in enumerate(links) if (sentence[i].start_pos >= v[0] and sentence[i].end_pos <= v[1])]
                # Write the token with a corresponding tag to file
                try:
                    if any(sentence[i].start_pos == v[0] and sentence[i].end_pos == v[1] for j,v in enumerate(links)):
                        outfile.writelines(sentence[i].text + "\tS-Link:" + links[link_index[0]][2] + "\n")
                    elif any(sentence[i].start_pos == v[0] and sentence[i].end_pos != v[1] for j,v in enumerate(links)):
                        outfile.writelines(sentence[i].text + "\tB-Link:" + links[link_index[0]][2] + "\n")
                    elif any(sentence[i].start_pos >= v[0] and sentence[i].end_pos <= v[1] for j,v in enumerate(links)):
                        outfile.writelines(sentence[i].text + "\tI-Link:" + links[link_index[0]][2] + "\n")
                    else:
                        outfile.writelines(sentence[i].text + "\tO\n")
                # IndexError is raised in cases when there is exactly one link in a sentence, therefore can be dismissed
                except IndexError:
                    pass

            # If a comment thread or a post title has no entity link, all tokens are assigned the O tag
            else:
                outfile.writelines(sentence[i].text + "\tO\n")

            # Prevent writing empty lines if e.g. a quote comes after a dot or initials are tokenized
            # incorrectly, in order to keep the desired format (empty line as a sentence separator).
            try:
                if ((sentence[i].text in {".", "!", "?", "!*"}) and
                    (sentence[i+1].text not in {'"', '“', "'", "''", "!", "?", ";)", "."}) and 
                    ("." not in sentence[i-1].text)):
                    outfile.writelines("\n")
            except IndexError: 
            # Thrown when the second check above happens, but the last token of a sentence is reached.
            # Indicates that the EOS punctuaion mark is present, therefore an empty line needs to be written below.
                outfile.writelines("\n")

        # If there is no punctuation mark indicating EOS, an empty line is still needed after the EOS
        if sentence[-1].text not in {".", "!", "?"}:
            outfile.writelines("\n")

    def _fill_annot_array(self, annot_array: list, key: str, post_flag: bool) -> list:
        """
        Fills the array containing information about the entity mention annotations, used in the _text_to_cols method
        :param annot_array: array to be filled
        :param key: reddit id, on which the post title/comment thread is matched with its corresponding annotation
        :param post_flag: flag indicating whether the annotations are collected for the post titles (=True)
        or comment threads (=False)
        """
        next_annot = None
        while True:
            # Check if further annotations belong to the current post title or comment thread as well
            try:
                next_annot = next(self.post_annotations) if post_flag else next(self.comment_annotations)
                if next_annot[0] == key:
                    annot_array.append((int(next_annot[4]), int(next_annot[5]), next_annot[3]))
                else:
                    self.curr_annot = next_annot
                    break
            # Stop when the end of an annotation file is reached
            except StopIteration:
                break
        return annot_array

    def _fill_curr_comment(self, fix_flag: bool):
        """
        Extends the string containing the current comment thread, which is passed to _text_to_cols method, when the
        comments are parsed.
        :param fix_flag: flag indicating whether the method is called when the incorrectly imported rows are parsed (=True)
        or regular rows (=False)
        """
        next_row = None
        while True:
            # Check if further annotations belong to the current sentence as well
            try:
                next_row = next(self.comments) if not fix_flag else next(self.parsed_row)
                if len(next_row) < 2: 
                    # 'else "  "' is needed to keep the proper token positions (for accordance with annotations)
                    self.curr_comm += next_row[0] if any(next_row) else "  "
                else:
                    self.curr_row = next_row
                    break
            except StopIteration: # When the end of the comments.tsv file is reached
                self.curr_row = next_row
                self.stop_iter = True if not fix_flag else False
                break<|MERGE_RESOLUTION|>--- conflicted
+++ resolved
@@ -142,12 +142,9 @@
         :param document_separator_token: If provided, sentences that function as document boundaries are so marked
         :param skip_first_line: set to True if your dataset has a header line
         :param label_name_map: Optionally map tag names to different schema.
-<<<<<<< HEAD
+        :param banned_sentences: Optionally remove sentences from the corpus. Works only if `in_memory` is true
         :param is_srl: If set to True, the ColumnDataset inherits logic for semantic role labeling
-=======
-        :param banned_sentences: Optionally remove sentences from the corpus. Works only if `in_memory` is true
         :return: a dataset with annotated data
->>>>>>> 428b6f2f
         """
         if type(path_to_column_file) is str:
             path_to_column_file = Path(path_to_column_file)
@@ -159,11 +156,8 @@
         self.comment_symbol = comment_symbol
         self.document_separator_token = document_separator_token
         self.label_name_map = label_name_map
-<<<<<<< HEAD
+        self.banned_sentences = banned_sentences
         self.is_srl = is_srl
-=======
-        self.banned_sentences = banned_sentences
->>>>>>> 428b6f2f
 
         # store either Sentence objects in memory, or only file offsets
         self.in_memory = in_memory
