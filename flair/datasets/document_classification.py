import csv
import json
import logging
import os
from pathlib import Path
from typing import Dict, List, Optional, Union

import flair
from flair.data import (
    Corpus,
    DataPair,
    FlairDataset,
    Sentence,
    Tokenizer,
    _iter_dataset,
)
from flair.datasets.base import find_train_dev_test_files
from flair.file_utils import cached_path, unpack_file, unzip_file
from flair.tokenization import SegtokTokenizer, SpaceTokenizer

log = logging.getLogger("flair")


class ClassificationCorpus(Corpus):
    """A classification corpus from FastText-formatted text files."""

    def __init__(
        self,
        data_folder: Union[str, Path],
        label_type: str = "class",
        train_file=None,
        test_file=None,
        dev_file=None,
        truncate_to_max_tokens: int = -1,
        truncate_to_max_chars: int = -1,
        filter_if_longer_than: int = -1,
        tokenizer: Union[bool, Tokenizer] = SegtokTokenizer(),
        memory_mode: str = "partial",
        label_name_map: Optional[Dict[str, str]] = None,
        skip_labels: Optional[List[str]] = None,
        allow_examples_without_labels=False,
        sample_missing_splits: bool = True,
        encoding: str = "utf-8",
<<<<<<< HEAD
    ) -> None:
        """Instantiates a Corpus from text classification-formatted task data.

        Args:
            data_folder: base folder with the task data
            label_type: name of the label
            train_file: the name of the train file
            test_file: the name of the test file
            dev_file: the name of the dev file, if None, dev data is sampled from train
            truncate_to_max_tokens: If set, truncates each Sentence to a maximum number of tokens
            truncate_to_max_chars: If set, truncates each Sentence to a maximum number of chars
            filter_if_longer_than: If set, filters documents that are longer that the specified number of tokens.
            tokenizer: Tokenizer for dataset, default is SegtokTokenizer
            memory_mode: Set to what degree to keep corpus in memory ('full', 'partial' or 'disk'). Use 'full' if full corpus and all embeddings fits into memory for speedups during training. Otherwise use 'partial' and if even this is too much for your memory, use 'disk'.
            label_name_map: Optionally map label names to different schema.
            allow_examples_without_labels: set to True to allow Sentences without label in the corpus.
            encoding: Default is 'utf-8' but some datasets are in 'latin-1
=======
        split_seed = None,
    ):
>>>>>>> 9ea06ab9
        """
        # find train, dev and test files if not specified
        dev_file, test_file, train_file = find_train_dev_test_files(data_folder, dev_file, test_file, train_file)

        train: FlairDataset = ClassificationDataset(
            train_file,
            label_type=label_type,
            tokenizer=tokenizer,
            truncate_to_max_tokens=truncate_to_max_tokens,
            truncate_to_max_chars=truncate_to_max_chars,
            filter_if_longer_than=filter_if_longer_than,
            memory_mode=memory_mode,
            label_name_map=label_name_map,
            skip_labels=skip_labels,
            allow_examples_without_labels=allow_examples_without_labels,
            encoding=encoding,
        )

        # use test_file to create test split if available
        test = (
            ClassificationDataset(
                test_file,
                label_type=label_type,
                tokenizer=tokenizer,
                truncate_to_max_tokens=truncate_to_max_tokens,
                truncate_to_max_chars=truncate_to_max_chars,
                filter_if_longer_than=filter_if_longer_than,
                memory_mode=memory_mode,
                label_name_map=label_name_map,
                skip_labels=skip_labels,
                allow_examples_without_labels=allow_examples_without_labels,
                encoding=encoding,
            )
            if test_file is not None
            else None
        )

        # use dev_file to create test split if available
        dev = (
            ClassificationDataset(
                dev_file,
                label_type=label_type,
                tokenizer=tokenizer,
                truncate_to_max_tokens=truncate_to_max_tokens,
                truncate_to_max_chars=truncate_to_max_chars,
                filter_if_longer_than=filter_if_longer_than,
                memory_mode=memory_mode,
                label_name_map=label_name_map,
                skip_labels=skip_labels,
                allow_examples_without_labels=allow_examples_without_labels,
                encoding=encoding,
            )
            if dev_file is not None
            else None
        )

<<<<<<< HEAD
        super().__init__(train, dev, test, name=str(data_folder), sample_missing_splits=sample_missing_splits)
=======
        super(ClassificationCorpus, self).__init__(
            train, dev, test, name=str(data_folder), sample_missing_splits=sample_missing_splits, split_seed=split_seed
        )
>>>>>>> 9ea06ab9

        log.info(f"Initialized corpus {self.name} (label type name is '{label_type}')")


class ClassificationDataset(FlairDataset):
    """Dataset for classification instantiated from a single FastText-formatted file."""

    def __init__(
        self,
        path_to_file: Union[str, Path],
        label_type: str,
        truncate_to_max_tokens=-1,
        truncate_to_max_chars=-1,
        filter_if_longer_than: int = -1,
        tokenizer: Union[bool, Tokenizer] = SegtokTokenizer(),
        memory_mode: str = "partial",
        label_name_map: Optional[Dict[str, str]] = None,
        skip_labels: Optional[List[str]] = None,
        allow_examples_without_labels=False,
        encoding: str = "utf-8",
    ) -> None:
        """Reads a data file for text classification.

        The file should contain one document/text per line.
        The line should have the following format:
        __label__<class_name> <text>
        If you have a multi class task, you can have as many labels as you want at the beginning of the line, e.g.,
        __label__<class_name_1> __label__<class_name_2> <text>
        :param path_to_file: the path to the data file
        :param label_type: name of the label
        :param truncate_to_max_tokens: If set, truncates each Sentence to a maximum number of tokens
        :param truncate_to_max_chars: If set, truncates each Sentence to a maximum number of chars
        :param filter_if_longer_than: If set, filters documents that are longer that the specified number of tokens.
        :param tokenizer: Custom tokenizer to use (default is SegtokTokenizer)
        :param memory_mode: Set to what degree to keep corpus in memory ('full', 'partial' or 'disk'). Use 'full'
        if full corpus and all embeddings fits into memory for speedups during training. Otherwise use 'partial' and if
        even this is too much for your memory, use 'disk'.
        :param label_name_map: Optionally map label names to different schema.
        :param allow_examples_without_labels: set to True to allow Sentences without label in the Dataset.
        :param encoding: Default is 'utf-8' but some datasets are in 'latin-1
        :return: list of sentences
        """
        path_to_file = Path(path_to_file)

        assert path_to_file.exists()

        self.label_prefix = "__label__"
        self.label_type = label_type

        self.memory_mode = memory_mode
        self.tokenizer = tokenizer

        if self.memory_mode == "full":
            self.sentences = []
        if self.memory_mode == "partial":
            self.lines = []
        if self.memory_mode == "disk":
            self.indices = []

        self.total_sentence_count: int = 0
        self.truncate_to_max_chars = truncate_to_max_chars
        self.truncate_to_max_tokens = truncate_to_max_tokens
        self.filter_if_longer_than = filter_if_longer_than
        self.label_name_map = label_name_map
        self.allow_examples_without_labels = allow_examples_without_labels

        self.path_to_file = path_to_file

        with open(str(path_to_file), encoding=encoding) as f:
            line = f.readline()
            position = 0
            while line:
                if ("__label__" not in line and not allow_examples_without_labels) or (
                    " " not in line and "\t" not in line
                ):
                    position = f.tell()
                    line = f.readline()
                    continue

                if 0 < self.filter_if_longer_than < len(line.split(" ")):
                    position = f.tell()
                    line = f.readline()
                    continue

                # if data point contains black-listed label, do not use
                if skip_labels:
                    skip = False
                    for skip_label in skip_labels:
                        if "__label__" + skip_label in line:
                            skip = True
                    if skip:
                        line = f.readline()
                        continue

                if self.memory_mode == "full":
                    sentence = self._parse_line_to_sentence(line, self.label_prefix, tokenizer)
                    if sentence is not None and len(sentence.tokens) > 0:
                        self.sentences.append(sentence)
                        self.total_sentence_count += 1

                if self.memory_mode == "partial" or self.memory_mode == "disk":
                    # first check if valid sentence
                    words = line.split()
                    l_len = 0
                    label = False
                    for i in range(len(words)):
                        if words[i].startswith(self.label_prefix):
                            l_len += len(words[i]) + 1
                            label = True
                        else:
                            break
                    text = line[l_len:].strip()

                    # if so, add to indices
                    if text and (label or allow_examples_without_labels):
                        if self.memory_mode == "partial":
                            self.lines.append(line)
                            self.total_sentence_count += 1

                        if self.memory_mode == "disk":
                            self.indices.append(position)
                            self.total_sentence_count += 1

                position = f.tell()
                line = f.readline()

    def _parse_line_to_sentence(self, line: str, label_prefix: str, tokenizer: Union[bool, Tokenizer]):
        words = line.split()

        labels = []
        l_len = 0

        for i in range(len(words)):
            if words[i].startswith(label_prefix):
                l_len += len(words[i]) + 1
                label = words[i].replace(label_prefix, "")

                if self.label_name_map and label in self.label_name_map:
                    label = self.label_name_map[label]

                labels.append(label)
            else:
                break

        text = line[l_len:].strip()

        if self.truncate_to_max_chars > 0:
            text = text[: self.truncate_to_max_chars]

        if text and (labels or self.allow_examples_without_labels):
            sentence = Sentence(text, use_tokenizer=tokenizer)

            for label in labels:
                sentence.add_label(self.label_type, label)

            if sentence is not None and 0 < self.truncate_to_max_tokens < len(sentence):
                sentence.tokens = sentence.tokens[: self.truncate_to_max_tokens]

            return sentence
        return None

    def is_in_memory(self) -> bool:
        if self.memory_mode == "disk":
            return False
        if self.memory_mode == "partial":
            return False
        return True

    def __len__(self) -> int:
        return self.total_sentence_count

    def __getitem__(self, index: int = 0) -> Sentence:
        if self.memory_mode == "full":
            return self.sentences[index]

        if self.memory_mode == "partial":
            sentence = self._parse_line_to_sentence(self.lines[index], self.label_prefix, self.tokenizer)
            return sentence

        if self.memory_mode == "disk":
            with open(str(self.path_to_file), encoding="utf-8") as file:
                file.seek(self.indices[index])
                line = file.readline()
                sentence = self._parse_line_to_sentence(line, self.label_prefix, self.tokenizer)
                return sentence
        raise AssertionError


class CSVClassificationCorpus(Corpus):
    """Classification corpus instantiated from CSV data files."""

    def __init__(
        self,
        data_folder: Union[str, Path],
        column_name_map: Dict[int, str],
        label_type: str,
        name: str = "csv_corpus",
        train_file=None,
        test_file=None,
        dev_file=None,
        max_tokens_per_doc=-1,
        max_chars_per_doc=-1,
        tokenizer: Tokenizer = SegtokTokenizer(),
        in_memory: bool = False,
        skip_header: bool = False,
        encoding: str = "utf-8",
        no_class_label=None,
        sample_missing_splits: Union[bool, str] = True,
        **fmtparams,
    ) -> None:
        """Instantiates a Corpus for text classification from CSV column formatted data.

        :param data_folder: base folder with the task data
        :param column_name_map: a column name map that indicates which column is text and which the label(s)
        :param label_type: name of the label
        :param train_file: the name of the train file
        :param test_file: the name of the test file
        :param dev_file: the name of the dev file, if None, dev data is sampled from train
        :param max_tokens_per_doc: If set, truncates each Sentence to a maximum number of Tokens
        :param max_chars_per_doc: If set, truncates each Sentence to a maximum number of chars
        :param tokenizer: Tokenizer for dataset, default is SegtokTokenizer
        :param in_memory: If True, keeps dataset as Sentences in memory, otherwise only keeps strings
        :param skip_header: If True, skips first line because it is header
        :param encoding: Default is 'utf-8' but some datasets are in 'latin-1
        :param fmtparams: additional parameters for the CSV file reader
        :return: a Corpus with annotated train, dev and test data
        """
        # find train, dev and test files if not specified
        dev_file, test_file, train_file = find_train_dev_test_files(data_folder, dev_file, test_file, train_file)

        train: FlairDataset = CSVClassificationDataset(
            train_file,
            column_name_map,
            label_type=label_type,
            tokenizer=tokenizer,
            max_tokens_per_doc=max_tokens_per_doc,
            max_chars_per_doc=max_chars_per_doc,
            in_memory=in_memory,
            skip_header=skip_header,
            encoding=encoding,
            no_class_label=no_class_label,
            **fmtparams,
        )

        test = (
            CSVClassificationDataset(
                test_file,
                column_name_map,
                label_type=label_type,
                tokenizer=tokenizer,
                max_tokens_per_doc=max_tokens_per_doc,
                max_chars_per_doc=max_chars_per_doc,
                in_memory=in_memory,
                skip_header=skip_header,
                encoding=encoding,
                no_class_label=no_class_label,
                **fmtparams,
            )
            if test_file is not None
            else None
        )

        dev = (
            CSVClassificationDataset(
                dev_file,
                column_name_map,
                label_type=label_type,
                tokenizer=tokenizer,
                max_tokens_per_doc=max_tokens_per_doc,
                max_chars_per_doc=max_chars_per_doc,
                in_memory=in_memory,
                skip_header=skip_header,
                encoding=encoding,
                no_class_label=no_class_label,
                **fmtparams,
            )
            if dev_file is not None
            else None
        )

        super().__init__(train, dev, test, name=name, sample_missing_splits=sample_missing_splits)


class CSVClassificationDataset(FlairDataset):
    """Dataset for text classification from CSV column formatted data."""

    def __init__(
        self,
        path_to_file: Union[str, Path],
        column_name_map: Dict[int, str],
        label_type: str,
        max_tokens_per_doc: int = -1,
        max_chars_per_doc: int = -1,
        tokenizer: Tokenizer = SegtokTokenizer(),
        in_memory: bool = True,
        skip_header: bool = False,
        encoding: str = "utf-8",
        no_class_label=None,
        **fmtparams,
    ) -> None:
        """Instantiates a Dataset for text classification from CSV column formatted data.

        :param path_to_file: path to the file with the CSV data
        :param column_name_map: a column name map that indicates which column is text and which the label(s)
        :param label_type: name of the label
        :param max_tokens_per_doc: If set, truncates each Sentence to a maximum number of Tokens
        :param max_chars_per_doc: If set, truncates each Sentence to a maximum number of chars
        :param tokenizer: Tokenizer for dataset, default is SegTokTokenizer
        :param in_memory: If True, keeps dataset as Sentences in memory, otherwise only keeps strings
        :param skip_header: If True, skips first line because it is header
        :param encoding: Most datasets are 'utf-8' but some are 'latin-1'
        :param fmtparams: additional parameters for the CSV file reader
        :return: a Corpus with annotated train, dev and test data
        """
        path_to_file = Path(path_to_file)

        assert path_to_file.exists()

        # variables
        self.path_to_file = path_to_file
        self.in_memory = in_memory
        self.tokenizer = tokenizer
        self.column_name_map = column_name_map
        self.max_tokens_per_doc = max_tokens_per_doc
        self.max_chars_per_doc = max_chars_per_doc
        self.no_class_label = no_class_label

        self.label_type = label_type

        # different handling of in_memory data than streaming data
        if self.in_memory:
            self.sentences = []
        else:
            self.raw_data = []

        self.total_sentence_count: int = 0

        # most data sets have the token text in the first column, if not, pass 'text' as column
        self.text_columns: List[int] = []
        self.pair_columns: List[int] = []
        for column in column_name_map:
            if column_name_map[column] == "text":
                self.text_columns.append(column)
            if column_name_map[column] == "pair":
                self.pair_columns.append(column)

        with open(self.path_to_file, encoding=encoding) as csv_file:
            csv_reader = csv.reader(csv_file, **fmtparams)

            if skip_header:
                next(csv_reader, None)  # skip the headers

            for row in csv_reader:
                # test if format is OK
                wrong_format = False
                for text_column in self.text_columns:
                    if text_column >= len(row):
                        wrong_format = True

                if wrong_format:
                    continue

                # test if at least one label given
                has_label = False
                for column in self.column_name_map:
                    if self.column_name_map[column].startswith("label") and row[column]:
                        has_label = True
                        break

                if not has_label:
                    continue

                if self.in_memory:
                    sentence = self._make_labeled_data_point(row)

                    self.sentences.append(sentence)

                else:
                    self.raw_data.append(row)

                self.total_sentence_count += 1

    def _make_labeled_data_point(self, row):
        # make sentence from text (and filter for length)
        text = " ".join([row[text_column] for text_column in self.text_columns])

        if self.max_chars_per_doc > 0:
            text = text[: self.max_chars_per_doc]

        sentence = Sentence(text, use_tokenizer=self.tokenizer)

        if 0 < self.max_tokens_per_doc < len(sentence):
            sentence.tokens = sentence.tokens[: self.max_tokens_per_doc]

        # if a pair column is defined, make a sentence pair object
        if len(self.pair_columns) > 0:
            text = " ".join([row[pair_column] for pair_column in self.pair_columns])

            if self.max_chars_per_doc > 0:
                text = text[: self.max_chars_per_doc]

            pair = Sentence(text, use_tokenizer=self.tokenizer)

            if 0 < self.max_tokens_per_doc < len(sentence):
                pair.tokens = pair.tokens[: self.max_tokens_per_doc]

            data_point = DataPair(first=sentence, second=pair)

        else:
            data_point = sentence

        for column in self.column_name_map:
            column_value = row[column]
            if (
                self.column_name_map[column].startswith("label")
                and column_value
                and column_value != self.no_class_label
            ):
                data_point.add_label(self.label_type, column_value)

        return data_point

    def is_in_memory(self) -> bool:
        return self.in_memory

    def __len__(self) -> int:
        return self.total_sentence_count

    def __getitem__(self, index: int = 0) -> Sentence:
        if self.in_memory:
            return self.sentences[index]
        else:
            row = self.raw_data[index]

            sentence = self._make_labeled_data_point(row)

            return sentence


class AMAZON_REVIEWS(ClassificationCorpus):
    """A very large corpus of Amazon reviews with positivity ratings.

    Corpus is downloaded from and documented at
    https://nijianmo.github.io/amazon/index.html.
    We download the 5-core subset which is still tens of millions of
    reviews.
    """

    # noinspection PyDefaultArgument
    def __init__(
        self,
        split_max: int = 30000,
        label_name_map: Dict[str, str] = {
            "1.0": "NEGATIVE",
            "2.0": "NEGATIVE",
            "3.0": "NEGATIVE",
            "4.0": "POSITIVE",
            "5.0": "POSITIVE",
        },
        skip_labels=["3.0", "4.0"],
        fraction_of_5_star_reviews: int = 10,
        tokenizer: Tokenizer = SegtokTokenizer(),
        memory_mode="partial",
        **corpusargs,
    ) -> None:
        """Constructs corpus object.

        Split_max indicates how many data points from each of the 28 splits are used, so
        set this higher or lower to increase/decrease corpus size.
        :param label_name_map: Map label names to different schema. By default, the 5-star rating is mapped onto 3
        classes (POSITIVE, NEGATIVE, NEUTRAL)
        :param split_max: Split_max indicates how many data points from each of the 28 splits are used, so
        set this higher or lower to increase/decrease corpus size.
        :param memory_mode: Set to what degree to keep corpus in memory ('full', 'partial' or 'disk'). Use 'full'
        if full corpus and all embeddings fits into memory for speedups during training. Otherwise use 'partial' and if
        even this is too much for your memory, use 'disk'.
        :param tokenizer: Custom tokenizer to use (default is SegtokTokenizer)
        :param corpusargs: Arguments for ClassificationCorpus
        """
        # dataset name includes the split size
        dataset_name = self.__class__.__name__.lower() + "_" + str(split_max) + "_" + str(fraction_of_5_star_reviews)

        # default dataset folder is the cache root
        data_folder = flair.cache_root / "datasets" / dataset_name

        # download data if necessary
        if not (data_folder / "train.txt").is_file():
            # download each of the 28 splits
            self.download_and_prepare_amazon_product_file(
                data_folder, "AMAZON_FASHION_5.json.gz", split_max, fraction_of_5_star_reviews
            )
            self.download_and_prepare_amazon_product_file(
                data_folder, "All_Beauty_5.json.gz", split_max, fraction_of_5_star_reviews
            )
            self.download_and_prepare_amazon_product_file(
                data_folder, "Appliances_5.json.gz", split_max, fraction_of_5_star_reviews
            )
            self.download_and_prepare_amazon_product_file(
                data_folder, "Arts_Crafts_and_Sewing_5.json.gz", split_max, fraction_of_5_star_reviews
            )
            self.download_and_prepare_amazon_product_file(
                data_folder, "Arts_Crafts_and_Sewing_5.json.gz", split_max, fraction_of_5_star_reviews
            )
            self.download_and_prepare_amazon_product_file(
                data_folder, "Automotive_5.json.gz", split_max, fraction_of_5_star_reviews
            )
            self.download_and_prepare_amazon_product_file(
                data_folder, "Books_5.json.gz", split_max, fraction_of_5_star_reviews
            )
            self.download_and_prepare_amazon_product_file(
                data_folder, "CDs_and_Vinyl_5.json.gz", split_max, fraction_of_5_star_reviews
            )
            self.download_and_prepare_amazon_product_file(
                data_folder, "Cell_Phones_and_Accessories_5.json.gz", split_max, fraction_of_5_star_reviews
            )
            self.download_and_prepare_amazon_product_file(
                data_folder, "Clothing_Shoes_and_Jewelry_5.json.gz", split_max, fraction_of_5_star_reviews
            )
            self.download_and_prepare_amazon_product_file(
                data_folder, "Digital_Music_5.json.gz", split_max, fraction_of_5_star_reviews
            )
            self.download_and_prepare_amazon_product_file(
                data_folder, "Electronics_5.json.gz", split_max, fraction_of_5_star_reviews
            )
            self.download_and_prepare_amazon_product_file(
                data_folder, "Gift_Cards_5.json.gz", split_max, fraction_of_5_star_reviews
            )
            self.download_and_prepare_amazon_product_file(
                data_folder, "Grocery_and_Gourmet_Food_5.json.gz", split_max, fraction_of_5_star_reviews
            )
            self.download_and_prepare_amazon_product_file(
                data_folder, "Home_and_Kitchen_5.json.gz", split_max, fraction_of_5_star_reviews
            )
            self.download_and_prepare_amazon_product_file(
                data_folder, "Industrial_and_Scientific_5.json.gz", split_max, fraction_of_5_star_reviews
            )
            self.download_and_prepare_amazon_product_file(
                data_folder, "Kindle_Store_5.json.gz", split_max, fraction_of_5_star_reviews
            )
            self.download_and_prepare_amazon_product_file(
                data_folder, "Luxury_Beauty_5.json.gz", split_max, fraction_of_5_star_reviews
            )
            self.download_and_prepare_amazon_product_file(
                data_folder, "Magazine_Subscriptions_5.json.gz", split_max, fraction_of_5_star_reviews
            )
            self.download_and_prepare_amazon_product_file(
                data_folder, "Movies_and_TV_5.json.gz", split_max, fraction_of_5_star_reviews
            )
            self.download_and_prepare_amazon_product_file(
                data_folder, "Musical_Instruments_5.json.gz", split_max, fraction_of_5_star_reviews
            )
            self.download_and_prepare_amazon_product_file(
                data_folder, "Office_Products_5.json.gz", split_max, fraction_of_5_star_reviews
            )
            self.download_and_prepare_amazon_product_file(
                data_folder, "Patio_Lawn_and_Garden_5.json.gz", split_max, fraction_of_5_star_reviews
            )
            self.download_and_prepare_amazon_product_file(
                data_folder, "Pet_Supplies_5.json.gz", split_max, fraction_of_5_star_reviews
            )
            self.download_and_prepare_amazon_product_file(
                data_folder, "Prime_Pantry_5.json.gz", split_max, fraction_of_5_star_reviews
            )
            self.download_and_prepare_amazon_product_file(
                data_folder, "Software_5.json.gz", split_max, fraction_of_5_star_reviews
            )
            self.download_and_prepare_amazon_product_file(
                data_folder, "Sports_and_Outdoors_5.json.gz", split_max, fraction_of_5_star_reviews
            )
            self.download_and_prepare_amazon_product_file(
                data_folder, "Tools_and_Home_Improvement_5.json.gz", split_max, fraction_of_5_star_reviews
            )
            self.download_and_prepare_amazon_product_file(
                data_folder, "Toys_and_Games_5.json.gz", split_max, fraction_of_5_star_reviews
            )
            self.download_and_prepare_amazon_product_file(
                data_folder, "Video_Games_5.json.gz", split_max, fraction_of_5_star_reviews
            )

        super().__init__(
            data_folder,
            label_type="sentiment",
            label_name_map=label_name_map,
            skip_labels=skip_labels,
            tokenizer=tokenizer,
            memory_mode=memory_mode,
            **corpusargs,
        )

    def download_and_prepare_amazon_product_file(
        self, data_folder, part_name, max_data_points=None, fraction_of_5_star_reviews=None
    ):
        amazon__path = "http://deepyeti.ucsd.edu/jianmo/amazon/categoryFilesSmall"
        cached_path(f"{amazon__path}/{part_name}", Path("datasets") / "Amazon_Product_Reviews")
        import gzip

        # create dataset directory if necessary
        if not os.path.exists(data_folder):
            os.makedirs(data_folder)
        with open(data_folder / "train.txt", "a") as train_file:
            write_count = 0
            review_5_count = 0
            # download senteval datasets if necessary und unzip
            with gzip.open(flair.cache_root / "datasets" / "Amazon_Product_Reviews" / part_name, "rb") as f_in:
                for line in f_in:
                    parsed_json = json.loads(line)
                    if "reviewText" not in parsed_json:
                        continue
                    if parsed_json["reviewText"].strip() == "":
                        continue
                    text = parsed_json["reviewText"].replace("\n", "")

                    if fraction_of_5_star_reviews and str(parsed_json["overall"]) == "5.0":
                        review_5_count += 1
                        if review_5_count != fraction_of_5_star_reviews:
                            continue
                        else:
                            review_5_count = 0

                    train_file.write(f"__label__{parsed_json['overall']} {text}\n")

                    write_count += 1
                    if max_data_points and write_count >= max_data_points:
                        break


class IMDB(ClassificationCorpus):
    """Corpus of IMDB movie reviews labeled by sentiment (POSITIVE, NEGATIVE).

    Downloaded from and documented at http://ai.stanford.edu/~amaas/data/sentiment/.
    """

    def __init__(
        self,
        base_path: Optional[Union[str, Path]] = None,
        rebalance_corpus: bool = True,
        tokenizer: Tokenizer = SegtokTokenizer(),
        memory_mode="partial",
        **corpusargs,
    ) -> None:
        """Initialize the IMDB move review sentiment corpus.

        Args:
            base_path: Provide this only if you store the IMDB corpus in a specific folder, otherwise use default.
            tokenizer: Custom tokenizer to use (default is SegtokTokenizer)
            rebalance_corpus: Weather to use a 80/10/10 data split instead of the original 50/0/50 split.
            memory_mode: Set to 'partial' because this is a huge corpus, but you can also set to 'full' for faster
         processing or 'none' for less memory.
            corpusargs: Other args for ClassificationCorpus.
        """
        base_path = flair.cache_root / "datasets" if not base_path else Path(base_path)

        # this dataset name
        dataset_name = self.__class__.__name__.lower() + "_v4"

        # download data if necessary
        imdb_acl_path = "http://ai.stanford.edu/~amaas/data/sentiment/aclImdb_v1.tar.gz"

        if rebalance_corpus:
            dataset_name = dataset_name + "-rebalanced"
        data_folder = base_path / dataset_name
        data_path = flair.cache_root / "datasets" / dataset_name
        train_data_file = data_path / "train.txt"
        test_data_file = data_path / "test.txt"

        if not train_data_file.is_file() or (not rebalance_corpus and not test_data_file.is_file()):
            for file_path in [train_data_file, test_data_file]:
                if file_path.is_file():
                    os.remove(file_path)

            cached_path(imdb_acl_path, Path("datasets") / dataset_name)
            import tarfile

            with tarfile.open(flair.cache_root / "datasets" / dataset_name / "aclImdb_v1.tar.gz", "r:gz") as f_in:
                datasets = ["train", "test"]
                labels = ["pos", "neg"]

                for label in labels:
                    for dataset in datasets:
                        f_in.extractall(
                            data_path, members=[m for m in f_in.getmembers() if f"{dataset}/{label}" in m.name]
                        )
                        data_file = train_data_file
                        if not rebalance_corpus and dataset == "test":
                            data_file = test_data_file

                        with open(data_file, "at") as f_p:
                            current_path = data_path / "aclImdb" / dataset / label
                            for file_name in current_path.iterdir():
                                if file_name.is_file() and file_name.name.endswith(".txt"):
                                    if label == "pos":
                                        sentiment_label = "POSITIVE"
                                    if label == "neg":
                                        sentiment_label = "NEGATIVE"
                                    f_p.write(
                                        f"__label__{sentiment_label} "
                                        + file_name.open("rt", encoding="utf-8").read()
                                        + "\n"
                                    )

        super().__init__(
            data_folder, label_type="sentiment", tokenizer=tokenizer, memory_mode=memory_mode, **corpusargs
        )


class NEWSGROUPS(ClassificationCorpus):
    """20 newsgroups corpus, classifying news items into one of 20 categories.

    Downloaded from http://qwone.com/~jason/20Newsgroups


     Each data point is a full news article so documents may be very
     long.
    """

    def __init__(
        self,
        base_path: Optional[Union[str, Path]] = None,
        tokenizer: Tokenizer = SegtokTokenizer(),
        memory_mode: str = "partial",
        **corpusargs,
    ) -> None:
        """Instantiates 20 newsgroups corpus.

        :param base_path: Provide this only if you store the IMDB corpus in a specific folder, otherwise use default.
        :param tokenizer: Custom tokenizer to use (default is SegtokTokenizer)
        :param memory_mode: Set to 'partial' because this is a big corpus, but you can also set to 'full' for faster
         processing or 'none' for less memory.
        :param corpusargs: Other args for ClassificationCorpus.
        """
        base_path = flair.cache_root / "datasets" if not base_path else Path(base_path)

        # this dataset name
        dataset_name = self.__class__.__name__.lower()

        data_folder = base_path / dataset_name

        # download data if necessary
        twenty_newsgroups_path = "http://qwone.com/~jason/20Newsgroups/20news-bydate.tar.gz"
        data_path = flair.cache_root / "datasets" / dataset_name
        data_file = data_path / "20news-bydate-train.txt"
        if not data_file.is_file():
            cached_path(twenty_newsgroups_path, Path("datasets") / dataset_name / "original")

            import tarfile

            with tarfile.open(
                flair.cache_root / "datasets" / dataset_name / "original" / "20news-bydate.tar.gz", "r:gz"
            ) as f_in:
                datasets = ["20news-bydate-test", "20news-bydate-train"]
                labels = [
                    "alt.atheism",
                    "comp.graphics",
                    "comp.os.ms-windows.misc",
                    "comp.sys.ibm.pc.hardware",
                    "comp.sys.mac.hardware",
                    "comp.windows.x",
                    "misc.forsale",
                    "rec.autos",
                    "rec.motorcycles",
                    "rec.sport.baseball",
                    "rec.sport.hockey",
                    "sci.crypt",
                    "sci.electronics",
                    "sci.med",
                    "sci.space",
                    "soc.religion.christian",
                    "talk.politics.guns",
                    "talk.politics.mideast",
                    "talk.politics.misc",
                    "talk.religion.misc",
                ]

                for label in labels:
                    for dataset in datasets:
                        f_in.extractall(
                            data_path / "original",
                            members=[m for m in f_in.getmembers() if f"{dataset}/{label}" in m.name],
                        )
                        with open(f"{data_path}/{dataset}.txt", "at", encoding="utf-8") as f_p:
                            current_path = data_path / "original" / dataset / label
                            for file_name in current_path.iterdir():
                                if file_name.is_file():
                                    f_p.write(
                                        f"__label__{label} "
                                        + file_name.open("rt", encoding="latin1").read().replace("\n", " <n> ")
                                        + "\n"
                                    )

        super().__init__(data_folder, tokenizer=tokenizer, memory_mode=memory_mode, **corpusargs)


class AGNEWS(ClassificationCorpus):
    """The AG's News Topic Classification Corpus, classifying news into 4 coarse-grained topics.

    Labels: World, Sports, Business, Sci/Tech.
    """

    def __init__(
        self,
        base_path: Optional[Union[str, Path]] = None,
        tokenizer: Union[bool, Tokenizer] = SpaceTokenizer(),
        memory_mode="partial",
        **corpusargs,
    ):
        """Instantiates AGNews Classification Corpus with 4 classes.

        :param base_path: Provide this only if you store the AGNEWS corpus in a specific folder, otherwise use default.
        :param tokenizer: Custom tokenizer to use (default is SpaceTokenizer)
        :param memory_mode: Set to 'partial' by default. Can also be 'full' or 'none'.
        :param corpusargs: Other args for ClassificationCorpus.
        """
        base_path = flair.cache_root / "datasets" if not base_path else Path(base_path)

        dataset_name = self.__class__.__name__.lower()

        data_folder = base_path / dataset_name

        # download data from same source as in huggingface's implementations
        agnews_path = "https://raw.githubusercontent.com/mhjabreel/CharCnn_Keras/master/data/ag_news_csv/"

        original_filenames = ["train.csv", "test.csv", "classes.txt"]
        new_filenames = ["train.txt", "test.txt"]

        for original_filename in original_filenames:
            cached_path(f"{agnews_path}{original_filename}", Path("datasets") / dataset_name / "original")

        data_file = data_folder / new_filenames[0]
        label_dict = []
        label_path = original_filenames[-1]

        # read label order
        with open(data_folder / "original" / label_path) as f:
            for line in f:
                line = line.rstrip()
                label_dict.append(line)

        original_filenames = original_filenames[:-1]
        if not data_file.is_file():
            for original_filename, new_filename in zip(original_filenames, new_filenames):
                with open(data_folder / "original" / original_filename, encoding="utf-8") as open_fp, open(
                    data_folder / new_filename, "w", encoding="utf-8"
                ) as write_fp:
                    csv_reader = csv.reader(
                        open_fp, quotechar='"', delimiter=",", quoting=csv.QUOTE_ALL, skipinitialspace=True
                    )
                    for id_, row in enumerate(csv_reader):
                        label, title, description = row
                        # Original labels are [1, 2, 3, 4] -> ['World', 'Sports', 'Business', 'Sci/Tech']
                        # Re-map to [0, 1, 2, 3].
                        text = " ".join((title, description))

                        new_label = "__label__"
                        new_label += label_dict[int(label) - 1]

                        write_fp.write(f"{new_label} {text}\n")

        super().__init__(data_folder, label_type="topic", tokenizer=tokenizer, memory_mode=memory_mode, **corpusargs)


class STACKOVERFLOW(ClassificationCorpus):
    """Stackoverflow corpus classifying questions into one of 20 labels.

    The data will be downloaded from "https://github.com/jacoxu/StackOverflow",

    Each data point is a question.
    """

    def __init__(
        self,
        base_path: Optional[Union[str, Path]] = None,
        tokenizer: Tokenizer = SegtokTokenizer(),
        memory_mode: str = "partial",
        **corpusargs,
    ) -> None:
        """Instantiates Stackoverflow corpus.

        :param base_path: Provide this only if you store the IMDB corpus in a specific folder, otherwise use default.
        :param tokenizer: Custom tokenizer to use (default is SegtokTokenizer)
        :param memory_mode: Set to 'partial' because this is a big corpus, but you can also set to 'full' for faster
         processing or 'none' for less memory.
        :param corpusargs: Other args for ClassificationCorpus.
        """
        base_path = flair.cache_root / "datasets" if not base_path else Path(base_path)

        # this dataset name
        dataset_name = self.__class__.__name__.lower()

        data_folder = base_path / dataset_name

        # download data if necessary
        stackoverflow_path_data = (
            "https://raw.githubusercontent.com/jacoxu/StackOverflow/master/rawText/title_StackOverflow.txt"
        )
        stackoverflow_path_label = (
            "https://raw.githubusercontent.com/jacoxu/StackOverflow/master/rawText/label_StackOverflow.txt"
        )
        data_path = flair.cache_root / "datasets" / dataset_name
        data_file = data_path / "title_StackOverflow.txt"
        if not data_file.is_file():
            cached_path(stackoverflow_path_data, Path("datasets") / dataset_name / "original")
            cached_path(stackoverflow_path_label, Path("datasets") / dataset_name / "original")

            label_list = []
            labels = [
                "wordpress",
                "oracle",
                "svn",
                "apache",
                "excel",
                "matlab",
                "visual-studio",
                "cocoa",
                "osx",
                "bash",
                "spring",
                "hibernate",
                "scala",
                "sharepoint",
                "ajax",
                "qt",
                "drupal",
                "linq",
                "haskell",
                "magento",
            ]
            # handle labels file
            with open(data_path / "original" / "label_StackOverflow.txt", encoding="latin1") as open_fp:
                for line in open_fp:
                    line = line.rstrip()
                    label_list.append(labels[int(line) - 1])

            # handle data file
            with (data_path / "original" / "title_StackOverflow.txt").open(encoding="latin1") as open_fp, (
                data_folder / "train.txt"
            ).open("w", encoding="utf-8") as write_fp:
                for idx, line in enumerate(open_fp):
                    line = line.rstrip()

                    # Create flair compatible labels
                    label = label_list[idx]
                    write_fp.write(f"__label__{label} {line}\n")

        super().__init__(data_folder, label_type="class", tokenizer=tokenizer, memory_mode=memory_mode, **corpusargs)


class SENTIMENT_140(ClassificationCorpus):
    """Twitter sentiment corpus.

    See http://help.sentiment140.com/for-students

    Two sentiments in train data (POSITIVE, NEGATIVE) and three
    sentiments in test data (POSITIVE, NEGATIVE, NEUTRAL).
    """

    def __init__(
        self, label_name_map=None, tokenizer: Tokenizer = SegtokTokenizer(), memory_mode: str = "partial", **corpusargs
    ) -> None:
        """Instantiates twitter sentiment corpus.

        :param label_name_map: By default, the numeric values are mapped to ('NEGATIVE', 'POSITIVE' and 'NEUTRAL')
        :param tokenizer: Custom tokenizer to use (default is SegtokTokenizer)
        :param memory_mode: Set to 'partial' because this is a big corpus, but you can also set to 'full' for faster
         processing or 'none' for less memory.
        :param corpusargs: Other args for ClassificationCorpus.
        """
        # by default, map point score to POSITIVE / NEGATIVE values
        if label_name_map is None:
            label_name_map = {"0": "NEGATIVE", "2": "NEUTRAL", "4": "POSITIVE"}

        # this dataset name
        dataset_name = self.__class__.__name__.lower()

        # default dataset folder is the cache root
        data_folder = flair.cache_root / "datasets" / dataset_name

        # download data if necessary
        if True:
            # download senteval datasets if necessary und unzip
            sentiment_url = "https://cs.stanford.edu/people/alecmgo/trainingandtestdata.zip"
            cached_path(sentiment_url, Path("datasets") / dataset_name / "raw")
            senteval_folder = flair.cache_root / "datasets" / dataset_name / "raw"
            unzip_file(senteval_folder / "trainingandtestdata.zip", senteval_folder)

            # create dataset directory if necessary
            if not os.path.exists(data_folder):
                os.makedirs(data_folder)

            # create train.txt file from CSV
            with open(data_folder / "train.txt", "w") as train_file, open(
                senteval_folder / "training.1600000.processed.noemoticon.csv", encoding="latin-1"
            ) as csv_train:
                csv_reader = csv.reader(csv_train)

                for row in csv_reader:
                    label = row[0]
                    text = row[5]
                    train_file.write(f"__label__{label} {text}\n")

            # create test.txt file from CSV
            with (data_folder / "test.txt").open("w", encoding="utf-8") as train_file, (
                senteval_folder / "testdata.manual.2009.06.14.csv"
            ).open(encoding="latin-1") as csv_train:
                csv_reader = csv.reader(csv_train)

                for row in csv_reader:
                    label = row[0]
                    text = row[5]
                    train_file.write(f"__label__{label} {text}\n")

        super().__init__(
            data_folder,
            label_type="sentiment",
            tokenizer=tokenizer,
            memory_mode=memory_mode,
            label_name_map=label_name_map,
            **corpusargs,
        )


class SENTEVAL_CR(ClassificationCorpus):
    """The customer reviews dataset of SentEval, classified into NEGATIVE or POSITIVE sentiment.

    see https://github.com/facebookresearch/SentEval
    """

    def __init__(
        self,
        tokenizer: Union[bool, Tokenizer] = SpaceTokenizer(),
        memory_mode: str = "full",
        **corpusargs,
    ) -> None:
        """Instantiates SentEval customer reviews dataset.

        :param corpusargs: Other args for ClassificationCorpus.
        :param tokenizer: Custom tokenizer to use (default is SpaceTokenizer())
        :param memory_mode: Set to 'full' by default since this is a small corpus. Can also be 'partial' or 'none'.
        """
        # this dataset name
        dataset_name = self.__class__.__name__.lower()

        # default dataset folder is the cache root
        data_folder = flair.cache_root / "datasets" / dataset_name

        # download data if necessary
        if not (data_folder / "train.txt").is_file():
            # download senteval datasets if necessary und unzip
            senteval_path = "https://dl.fbaipublicfiles.com/senteval/senteval_data/datasmall_NB_ACL12.zip"
            cached_path(senteval_path, Path("datasets") / "senteval")
            senteval_folder = flair.cache_root / "datasets" / "senteval"
            unzip_file(senteval_folder / "datasmall_NB_ACL12.zip", senteval_folder)

            # create dataset directory if necessary
            if not os.path.exists(data_folder):
                os.makedirs(data_folder)

            # create train.txt file by iterating over pos and neg file
            with open(data_folder / "train.txt", "a") as train_file:
                with open(senteval_folder / "data" / "customerr" / "custrev.pos", encoding="latin1") as file:
                    for line in file:
                        train_file.write(f"__label__POSITIVE {line}")

                with open(senteval_folder / "data" / "customerr" / "custrev.neg", encoding="latin1") as file:
                    for line in file:
                        train_file.write(f"__label__NEGATIVE {line}")

        super().__init__(
            data_folder, label_type="sentiment", tokenizer=tokenizer, memory_mode=memory_mode, **corpusargs
        )


class SENTEVAL_MR(ClassificationCorpus):
    """The movie reviews dataset of SentEval, classified into NEGATIVE or POSITIVE sentiment.

    see https://github.com/facebookresearch/SentEval
    """

    def __init__(
        self,
        tokenizer: Union[bool, Tokenizer] = SpaceTokenizer(),
        memory_mode: str = "full",
        **corpusargs,
    ) -> None:
        """Instantiates SentEval movie reviews dataset.

        :param corpusargs: Other args for ClassificationCorpus.
        :param tokenizer: Custom tokenizer to use (default is SpaceTokenizer)
        :param memory_mode: Set to 'full' by default since this is a small corpus. Can also be 'partial' or 'none'.
        """
        # this dataset name
        dataset_name = self.__class__.__name__.lower()

        # default dataset folder is the cache root
        data_folder = flair.cache_root / "datasets" / dataset_name

        # download data if necessary
        if not (data_folder / "train.txt").is_file():
            # download senteval datasets if necessary und unzip
            senteval_path = "https://dl.fbaipublicfiles.com/senteval/senteval_data/datasmall_NB_ACL12.zip"
            cached_path(senteval_path, Path("datasets") / "senteval")
            senteval_folder = flair.cache_root / "datasets" / "senteval"
            unzip_file(senteval_folder / "datasmall_NB_ACL12.zip", senteval_folder)

            # create dataset directory if necessary
            if not os.path.exists(data_folder):
                os.makedirs(data_folder)

            # create train.txt file by iterating over pos and neg file
            with open(data_folder / "train.txt", "a") as train_file:
                with open(senteval_folder / "data" / "rt10662" / "rt-polarity.pos", encoding="latin1") as file:
                    for line in file:
                        train_file.write(f"__label__POSITIVE {line}")

                with open(senteval_folder / "data" / "rt10662" / "rt-polarity.neg", encoding="latin1") as file:
                    for line in file:
                        train_file.write(f"__label__NEGATIVE {line}")

        super().__init__(
            data_folder, label_type="sentiment", tokenizer=tokenizer, memory_mode=memory_mode, **corpusargs
        )


class SENTEVAL_SUBJ(ClassificationCorpus):
    """The subjectivity dataset of SentEval, classified into SUBJECTIVE or OBJECTIVE sentiment.

    see https://github.com/facebookresearch/SentEval
    """

    def __init__(
        self,
        tokenizer: Union[bool, Tokenizer] = SpaceTokenizer(),
        memory_mode: str = "full",
        **corpusargs,
    ) -> None:
        """Instantiates SentEval subjectivity dataset.

        :param corpusargs: Other args for ClassificationCorpus.
        :param tokenizer: Custom tokenizer to use (default is SpaceTokenizer)
        :param memory_mode: Set to 'full' by default since this is a small corpus. Can also be 'partial' or 'none'.
        """
        # this dataset name
        dataset_name = self.__class__.__name__.lower()

        # default dataset folder is the cache root
        data_folder = flair.cache_root / "datasets" / dataset_name

        # download data if necessary
        if not (data_folder / "train.txt").is_file():
            # download senteval datasets if necessary und unzip
            senteval_path = "https://dl.fbaipublicfiles.com/senteval/senteval_data/datasmall_NB_ACL12.zip"
            cached_path(senteval_path, Path("datasets") / "senteval")
            senteval_folder = flair.cache_root / "datasets" / "senteval"
            unzip_file(senteval_folder / "datasmall_NB_ACL12.zip", senteval_folder)

            # create dataset directory if necessary
            if not os.path.exists(data_folder):
                os.makedirs(data_folder)

            # create train.txt file by iterating over pos and neg file
            with open(data_folder / "train.txt", "a") as train_file:
                with open(senteval_folder / "data" / "subj" / "subj.subjective", encoding="latin1") as file:
                    for line in file:
                        train_file.write(f"__label__SUBJECTIVE {line}")

                with open(senteval_folder / "data" / "subj" / "subj.objective", encoding="latin1") as file:
                    for line in file:
                        train_file.write(f"__label__OBJECTIVE {line}")

        super().__init__(
            data_folder, label_type="objectivity", tokenizer=tokenizer, memory_mode=memory_mode, **corpusargs
        )


class SENTEVAL_MPQA(ClassificationCorpus):
    """The opinion-polarity dataset of SentEval, classified into NEGATIVE or POSITIVE polarity.

    see https://github.com/facebookresearch/SentEval
    """

    def __init__(
        self,
        tokenizer: Union[bool, Tokenizer] = SpaceTokenizer(),
        memory_mode: str = "full",
        **corpusargs,
    ) -> None:
        """Instantiates SentEval opinion polarity dataset.

        :param corpusargs: Other args for ClassificationCorpus.
        :param tokenizer: Custom tokenizer to use (default is SpaceTokenizer)
        :param memory_mode: Set to 'full' by default since this is a small corpus. Can also be 'partial' or 'none'.
        """
        # this dataset name
        dataset_name = self.__class__.__name__.lower()

        # default dataset folder is the cache root
        data_folder = flair.cache_root / "datasets" / dataset_name

        # download data if necessary
        if not (data_folder / "train.txt").is_file():
            # download senteval datasets if necessary und unzip
            senteval_path = "https://dl.fbaipublicfiles.com/senteval/senteval_data/datasmall_NB_ACL12.zip"
            cached_path(senteval_path, Path("datasets") / "senteval")
            senteval_folder = flair.cache_root / "datasets" / "senteval"
            unzip_file(senteval_folder / "datasmall_NB_ACL12.zip", senteval_folder)

            # create dataset directory if necessary
            if not os.path.exists(data_folder):
                os.makedirs(data_folder)

            # create train.txt file by iterating over pos and neg file
            with open(data_folder / "train.txt", "a") as train_file:
                with open(senteval_folder / "data" / "mpqa" / "mpqa.pos", encoding="latin1") as file:
                    for line in file:
                        train_file.write(f"__label__POSITIVE {line}")

                with open(senteval_folder / "data" / "mpqa" / "mpqa.neg", encoding="latin1") as file:
                    for line in file:
                        train_file.write(f"__label__NEGATIVE {line}")

        super().__init__(
            data_folder, label_type="sentiment", tokenizer=tokenizer, memory_mode=memory_mode, **corpusargs
        )


class SENTEVAL_SST_BINARY(ClassificationCorpus):
    """The Stanford sentiment treebank dataset of SentEval, classified into NEGATIVE or POSITIVE sentiment.

    see https://github.com/facebookresearch/SentEval
    """

    def __init__(
        self,
        tokenizer: Union[bool, Tokenizer] = SpaceTokenizer(),
        memory_mode: str = "full",
        **corpusargs,
    ) -> None:
        """Instantiates SentEval Stanford sentiment treebank dataset.

        :param memory_mode: Set to 'full' by default since this is a small corpus. Can also be 'partial' or 'none'.
        :param tokenizer: Custom tokenizer to use (default is SpaceTokenizer)
        :param corpusargs: Other args for ClassificationCorpus.
        """
        # this dataset name
        dataset_name = self.__class__.__name__.lower() + "_v2"

        # default dataset folder is the cache root
        data_folder = flair.cache_root / "datasets" / dataset_name

        # download data if necessary
        if not (data_folder / "train.txt").is_file():
            # download senteval datasets if necessary und unzip
            cached_path(
                "https://raw.githubusercontent.com/PrincetonML/SIF/master/data/sentiment-train",
                Path("datasets") / dataset_name / "raw",
            )
            cached_path(
                "https://raw.githubusercontent.com/PrincetonML/SIF/master/data/sentiment-test",
                Path("datasets") / dataset_name / "raw",
            )
            cached_path(
                "https://raw.githubusercontent.com/PrincetonML/SIF/master/data/sentiment-dev",
                Path("datasets") / dataset_name / "raw",
            )

            original_filenames = ["sentiment-train", "sentiment-dev", "sentiment-test"]
            new_filenames = ["train.txt", "dev.txt", "test.txt"]

            # create train dev and test files in fasttext format
            for new_filename, original_filename in zip(new_filenames, original_filenames):
                with open(data_folder / new_filename, "a") as out_file, open(
                    data_folder / "raw" / original_filename
                ) as in_file:
                    for line in in_file:
                        fields = line.split("\t")
                        label = "POSITIVE" if fields[1].rstrip() == "1" else "NEGATIVE"
                        out_file.write(f"__label__{label} {fields[0]}\n")

        super().__init__(data_folder, tokenizer=tokenizer, memory_mode=memory_mode, **corpusargs)


class SENTEVAL_SST_GRANULAR(ClassificationCorpus):
    """The Stanford sentiment treebank dataset of SentEval, classified into 5 sentiment classes.

    see https://github.com/facebookresearch/SentEval
    """

    def __init__(
        self,
        tokenizer: Union[bool, Tokenizer] = SpaceTokenizer(),
        memory_mode: str = "full",
        **corpusargs,
    ) -> None:
        """Instantiates SentEval Stanford sentiment treebank dataset.

        :param memory_mode: Set to 'full' by default since this is a small corpus. Can also be 'partial' or 'none'.
        :param tokenizer: Custom tokenizer to use (default is SpaceTokenizer)
        :param corpusargs: Other args for ClassificationCorpus.
        """
        # this dataset name
        dataset_name = self.__class__.__name__.lower()

        # default dataset folder is the cache root
        data_folder = flair.cache_root / "datasets" / dataset_name

        # download data if necessary
        if not (data_folder / "train.txt").is_file():
            # download senteval datasets if necessary und unzip
            cached_path(
                "https://raw.githubusercontent.com/AcademiaSinicaNLPLab/sentiment_dataset/master/data/stsa.fine.train",
                Path("datasets") / dataset_name / "raw",
            )
            cached_path(
                "https://raw.githubusercontent.com/AcademiaSinicaNLPLab/sentiment_dataset/master/data/stsa.fine.test",
                Path("datasets") / dataset_name / "raw",
            )
            cached_path(
                "https://raw.githubusercontent.com/AcademiaSinicaNLPLab/sentiment_dataset/master/data/stsa.fine.dev",
                Path("datasets") / dataset_name / "raw",
            )

            # convert to FastText format
            for split in ["train", "dev", "test"]:
                with (data_folder / f"{split}.txt").open("w", encoding="utf-8") as train_file, (
                    data_folder / "raw" / f"stsa.fine.{split}"
                ).open(encoding="latin1") as file:
                    for line in file:
                        train_file.write(f"__label__{line[0]} {line[2:]}")

        super().__init__(data_folder, tokenizer=tokenizer, memory_mode=memory_mode, **corpusargs)


class GLUE_COLA(ClassificationCorpus):
    """Corpus of Linguistic Acceptability from GLUE benchmark.

    see https://gluebenchmark.com/tasks

    The task is to predict whether an English sentence is grammatically
    correct. Additionaly to the Corpus we have eval_dataset containing
    the unlabeled test data for Glue evaluation.
    """

    def __init__(
        self,
        label_type="acceptability",
        base_path: Optional[Union[str, Path]] = None,
        tokenizer: Tokenizer = SegtokTokenizer(),
        **corpusargs,
    ) -> None:
        """Instantiates CoLA dataset.

        :param base_path: Provide this only if you store the COLA corpus in a specific folder.
        :param tokenizer: Custom tokenizer to use (default is SegtokTokenizer)
        :param corpusargs: Other args for ClassificationCorpus.
        """
        base_path = flair.cache_root / "datasets" if not base_path else Path(base_path)

        dataset_name = "glue"

        data_folder = base_path / dataset_name

        # download data if necessary
        cola_path = "https://dl.fbaipublicfiles.com/glue/data/CoLA.zip"

        data_file = data_folder / "CoLA/train.txt"

        # if data is not downloaded yet, download it
        if not data_file.is_file():
            # get the zip file
            zipped_data_path = cached_path(cola_path, Path("datasets") / dataset_name)

            unpack_file(zipped_data_path, data_folder, mode="zip", keep=False)

            # move original .tsv files to another folder
            Path(data_folder / "CoLA/train.tsv").rename(data_folder / "CoLA/original/train.tsv")
            Path(data_folder / "CoLA/dev.tsv").rename(data_folder / "CoLA/original/dev.tsv")
            Path(data_folder / "CoLA/test.tsv").rename(data_folder / "CoLA/original/test.tsv")

            label_map = {0: "not_grammatical", 1: "grammatical"}

            # create train and dev splits in fasttext format
            for split in ["train", "dev"]:
                with open(data_folder / "CoLA" / (split + ".txt"), "a") as out_file, open(
                    data_folder / "CoLA" / "original" / (split + ".tsv")
                ) as in_file:
                    for line in in_file:
                        fields = line.rstrip().split("\t")
                        label = int(fields[1])
                        sentence = fields[3]
                        out_file.write(f"__label__{label_map[label]} {sentence}\n")

            # create eval_dataset file with no labels
            with open(data_folder / "CoLA" / "eval_dataset.txt", "a") as out_file, open(
                data_folder / "CoLA" / "original" / "test.tsv"
            ) as in_file:
                for line in in_file:
                    fields = line.rstrip().split("\t")
                    sentence = fields[1]
                    out_file.write(f"{sentence}\n")

        super().__init__(data_folder / "CoLA", label_type=label_type, tokenizer=tokenizer, **corpusargs)

        self.eval_dataset = ClassificationDataset(
            data_folder / "CoLA/eval_dataset.txt",
            label_type=label_type,
            allow_examples_without_labels=True,
            tokenizer=tokenizer,
            memory_mode="full",
        )

    def tsv_from_eval_dataset(self, folder_path: Union[str, Path]):
        """Create eval prediction file.

        This function creates a tsv file with predictions of the eval_dataset (after calling
        classifier.predict(corpus.eval_dataset, label_name='acceptability')). The resulting file
        is called CoLA.tsv and is in the format required for submission to the Glue Benchmark.
        """
        folder_path = Path(folder_path)
        folder_path = folder_path / "CoLA.tsv"

        with open(folder_path, mode="w") as tsv_file:
            tsv_file.write("index\tprediction\n")
            for index, datapoint in enumerate(_iter_dataset(self.eval_dataset)):
                reverse_label_map = {"grammatical": 1, "not_grammatical": 0}
                predicted_label = reverse_label_map[datapoint.get_labels("acceptability")[0].value]
                tsv_file.write(str(index) + "\t" + str(predicted_label) + "\n")


class GLUE_SST2(CSVClassificationCorpus):
    label_map = {0: "negative", 1: "positive"}

    def __init__(
        self,
        label_type: str = "sentiment",
        base_path: Optional[Union[str, Path]] = None,
        max_tokens_per_doc=-1,
        max_chars_per_doc=-1,
        tokenizer: Tokenizer = SegtokTokenizer(),
        in_memory: bool = False,
        encoding: str = "utf-8",
        sample_missing_splits: bool = True,
        **datasetargs,
    ) -> None:
        base_path = flair.cache_root / "datasets" if not base_path else Path(base_path)

        dataset_name = "SST-2"

        data_folder = base_path / dataset_name

        train_file = data_folder / "train.tsv"

        sst2_url = "https://dl.fbaipublicfiles.com/glue/data/SST-2.zip"

        if not train_file.is_file():
            # download zip archive
            zipped_data_path = cached_path(sst2_url, data_folder)

            # unpack file in datasets directory (zip archive contains a directory named SST-2)
            unpack_file(zipped_data_path, data_folder.parent, "zip", False)

        kwargs = dict(
            delimiter="\t",
            max_tokens_per_doc=max_tokens_per_doc,
            max_chars_per_doc=max_chars_per_doc,
            tokenizer=tokenizer,
            in_memory=in_memory,
            encoding=encoding,
            skip_header=True,
            **datasetargs,
        )

        super().__init__(
            name=dataset_name,
            data_folder=data_folder,
            label_type=label_type,
            column_name_map={0: "text", 1: "label"},
            train_file=train_file,
            dev_file=data_folder / "dev.tsv",
            sample_missing_splits=sample_missing_splits,
            **kwargs,
        )

        eval_file = data_folder / "test.tsv"

        log.info("Evaluation (no labels): %s", eval_file)
        self.eval_dataset = CSVClassificationDataset(
            eval_file,
            label_type="sentence_index",
            column_name_map={
                0: "label_index",
                1: "text",
            },
            **kwargs,
        )

    def tsv_from_eval_dataset(self, folder_path: Union[str, Path]):
        """Create eval prediction file."""
        folder_path = Path(folder_path)
        folder_path = folder_path / "SST-2.tsv"

        reverse_label_map = {label_name: label_numerical for label_numerical, label_name in self.label_map.items()}

        with open(folder_path, mode="w") as tsv_file:
            tsv_file.write("index\tprediction\n")
            for index, datapoint in enumerate(_iter_dataset(self.eval_dataset)):
                predicted_label = reverse_label_map[datapoint.get_labels(self.eval_dataset.label_type)[0].value]
                tsv_file.write(f"{index}\t{predicted_label}\n")


class GO_EMOTIONS(ClassificationCorpus):
    """GoEmotions dataset containing 58k Reddit comments labeled with 27 emotion categories.

    see https://github.com/google-research/google-research/tree/master/goemotions
    """

    def __init__(
        self,
        base_path: Optional[Union[str, Path]] = None,
        tokenizer: Union[bool, Tokenizer] = SegtokTokenizer(),
        memory_mode: str = "partial",
        **corpusargs,
    ) -> None:
        """Initializes the GoEmotions corpus.

        Parameters
        ----------
        base_path: Union[str, Path]
            Provide this only if you want to store the corpus in a specific folder, otherwise use default.
        tokenizer: Union[bool, Tokenizer]
            Specify which tokenizer to use, the default is SegtokTokenizer().
        memory_mode: str
            Set to what degree to keep corpus in memory ('full', 'partial' or 'disk'). Use 'full'
            if full corpus and all embeddings fits into memory for speedups during training. Otherwise use 'partial' and if
            even this is too much for your memory, use 'disk'.
        """
        label_name_map = {
            "0": "ADMIRATION",
            "1": "AMUSEMENT",
            "2": "ANGER",
            "3": "ANNOYANCE",
            "4": "APPROVAL",
            "5": "CARING",
            "6": "CONFUSION",
            "7": "CURIOSITY",
            "8": "DESIRE",
            "9": "DISAPPOINTMENT",
            "10": "DISAPPROVAL",
            "11": "DISGUST",
            "12": "EMBARRASSMENT",
            "13": "EXCITEMENT",
            "14": "FEAR",
            "15": "GRATITUDE",
            "16": "GRIEF",
            "17": "JOY",
            "18": "LOVE",
            "19": "NERVOUSNESS",
            "20": "OPTIMISM",
            "21": "PRIDE",
            "22": "REALIZATION",
            "23": "RELIEF",
            "24": "REMORSE",
            "25": "SADNESS",
            "26": "SURPRISE",
            "27": "NEUTRAL",
        }

        base_path = flair.cache_root / "datasets" if not base_path else Path(base_path)

        # this dataset name
        dataset_name = self.__class__.__name__.lower()

        # default dataset folder is the cache root
        data_folder = base_path / dataset_name

        # download data if necessary
        if not (data_folder / "train.txt").is_file():
            # download datasets if necessary
            goemotions_url = "https://raw.githubusercontent.com/google-research/google-research/master/goemotions/data/"
            for name in ["train.tsv", "test.tsv", "dev.tsv"]:
                cached_path(goemotions_url + name, Path("datasets") / dataset_name / "raw")

            # create dataset directory if necessary
            if not os.path.exists(data_folder):
                os.makedirs(data_folder)

            data_path = flair.cache_root / "datasets" / dataset_name / "raw"
            # create correctly formated txt files
            for name in ["train", "test", "dev"]:
                with (data_folder / (name + ".txt")).open("w", encoding="utf-8") as txt_file, (
                    data_path / (name + ".tsv")
                ).open(encoding="utf-8") as tsv_file:
                    lines = tsv_file.readlines()
                    for line in lines:
                        row = line.split("\t")
                        text = row[0]
                        # multiple labels are possible
                        labels = row[1].split(",")
                        label_string = ""
                        for label in labels:
                            label_string += "__label__"
                            label_string += label
                            label_string += " "
                        txt_file.write(f"{label_string}{text}\n")

        super().__init__(
            data_folder,
            label_type="emotion",
            tokenizer=tokenizer,
            memory_mode=memory_mode,
            label_name_map=label_name_map,
            **corpusargs,
        )


class TREC_50(ClassificationCorpus):
    """The TREC Question Classification Corpus, classifying questions into 50 fine-grained answer types."""

    def __init__(
        self,
        base_path: Optional[Union[str, Path]] = None,
        tokenizer: Union[bool, Tokenizer] = SpaceTokenizer(),
        memory_mode="full",
        **corpusargs,
    ) -> None:
        """Instantiates TREC Question Classification Corpus with 6 classes.

        :param base_path: Provide this only if you store the TREC corpus in a specific folder, otherwise use default.
        :param tokenizer: Custom tokenizer to use (default is SpaceTokenizer)
        :param memory_mode: Set to 'full' by default since this is a small corpus. Can also be 'partial' or 'none'.
        :param corpusargs: Other args for ClassificationCorpus.
        """
        base_path = flair.cache_root / "datasets" if not base_path else Path(base_path)

        # this dataset name
        dataset_name = self.__class__.__name__.lower()

        data_folder = base_path / dataset_name

        # download data if necessary
        trec_path = "https://cogcomp.seas.upenn.edu/Data/QA/QC/"

        original_filenames = ["train_5500.label", "TREC_10.label"]
        new_filenames = ["train.txt", "test.txt"]
        for original_filename in original_filenames:
            cached_path(f"{trec_path}{original_filename}", Path("datasets") / dataset_name / "original")

        data_file = data_folder / new_filenames[0]

        if not data_file.is_file():
            for original_filename, new_filename in zip(original_filenames, new_filenames):
                with (data_folder / "original" / original_filename).open(encoding="latin1") as open_fp, (
                    data_folder / new_filename
                ).open("w", encoding="utf-8") as write_fp:
                    for line in open_fp:
                        line = line.rstrip()
                        fields = line.split()
                        old_label = fields[0]
                        question = " ".join(fields[1:])

                        # Create flair compatible labels
                        # TREC-6 : NUM:dist -> __label__NUM
                        # TREC-50: NUM:dist -> __label__NUM:dist
                        new_label = "__label__"
                        new_label += old_label

                        write_fp.write(f"{new_label} {question}\n")

        super().__init__(data_folder, tokenizer=tokenizer, memory_mode=memory_mode, **corpusargs)


class TREC_6(ClassificationCorpus):
    """The TREC Question Classification Corpus, classifying questions into 6 coarse-grained answer types."""

    def __init__(
        self,
        base_path: Optional[Union[str, Path]] = None,
        tokenizer: Union[bool, Tokenizer] = SpaceTokenizer(),
        memory_mode="full",
        **corpusargs,
    ) -> None:
        """Instantiates TREC Question Classification Corpus with 6 classes.

        :param base_path: Provide this only if you store the TREC corpus in a specific folder, otherwise use default.
        :param tokenizer: Custom tokenizer to use (default is SpaceTokenizer)
        :param memory_mode: Set to 'full' by default since this is a small corpus. Can also be 'partial' or 'none'.
        :param corpusargs: Other args for ClassificationCorpus.
        """
        base_path = flair.cache_root / "datasets" if not base_path else Path(base_path)

        # this dataset name
        dataset_name = self.__class__.__name__.lower()

        data_folder = base_path / dataset_name

        # download data if necessary
        trec_path = "https://cogcomp.seas.upenn.edu/Data/QA/QC/"

        original_filenames = ["train_5500.label", "TREC_10.label"]
        new_filenames = ["train.txt", "test.txt"]
        for original_filename in original_filenames:
            cached_path(f"{trec_path}{original_filename}", Path("datasets") / dataset_name / "original")

        data_file = data_folder / new_filenames[0]

        if not data_file.is_file():
            for original_filename, new_filename in zip(original_filenames, new_filenames):
                with (data_folder / "original" / original_filename).open(encoding="latin1") as open_fp, (
                    data_folder / new_filename
                ).open("w", encoding="utf-8") as write_fp:
                    for line in open_fp:
                        line = line.rstrip()
                        fields = line.split()
                        old_label = fields[0]
                        question = " ".join(fields[1:])

                        # Create flair compatible labels
                        # TREC-6 : NUM:dist -> __label__NUM
                        # TREC-50: NUM:dist -> __label__NUM:dist
                        new_label = "__label__"
                        new_label += old_label.split(":")[0]

                        write_fp.write(f"{new_label} {question}\n")

        super().__init__(
            data_folder, label_type="question_class", tokenizer=tokenizer, memory_mode=memory_mode, **corpusargs
        )


class AGNEWS(ClassificationCorpus):
    """
    The AG's News Topic Classification Corpus, classifying news into 4 coarse-grained topics
    (DESC, HUM, LOC, ENTY, NUM, ABBR).
    """

    def __init__(
        self,
        base_path: Union[str, Path] = None,
        tokenizer: Union[bool, Tokenizer] = SpaceTokenizer(),
        memory_mode="full",
        **corpusargs,
    ):
        """
        Instantiates AGNews Classification Corpus with 4 classes.
        :param base_path: Provide this only if you store the AGNEWS corpus in a specific folder, otherwise use default.
        :param tokenizer: Custom tokenizer to use (default is SpaceTokenizer)
        :param memory_mode: Set to 'partial' by default. Can also be 'full' or 'none'.
        :param corpusargs: Other args for ClassificationCorpus.
        """

        if not base_path:
            base_path = flair.cache_root / "datasets"
        else:
            base_path = Path(base_path)

        dataset_name = self.__class__.__name__.lower()

        data_folder = base_path / dataset_name

        # download data from same source as in huggingface's implementations
        agnews_path = "https://raw.githubusercontent.com/mhjabreel/CharCnn_Keras/master/data/ag_news_csv/"

        original_filenames = ["train.csv", "test.csv",'classes.txt']
        new_filenames = ["train.txt", "test.txt"]
        
        for original_filename in original_filenames:
            cached_path(f"{agnews_path}{original_filename}", Path("datasets") / dataset_name / "original")

        data_file = data_folder / new_filenames[0]
        label_dict = []
        label_path = original_filenames[-1]
        
        #read label order
        with open(data_folder / "original" / label_path, "rt") as f:
            print(f)
            for line in f:
                line = line.rstrip()
                label_dict.append(line)

        original_filenames=original_filenames[:-1]
        if not data_file.is_file():
            for original_filename, new_filename in zip(original_filenames, new_filenames):
                with open(data_folder / "original" / original_filename, "rt", encoding="utf-8") as open_fp:
                    with open(data_folder / new_filename, "wt", encoding="utf-8") as write_fp:
                        csv_reader = csv.reader(
                            open_fp, quotechar='"', delimiter=",", quoting=csv.QUOTE_ALL, skipinitialspace=True
                        )
                        print(csv_reader)
                        for id_, row in enumerate(csv_reader):
                            label, title, description = row
                            # Original labels are [1, 2, 3, 4] ->
                            #                   ['World', 'Sports', 'Business', 'Sci/Tech']
                            # Re-map to [0, 1, 2, 3].
                            label = int(label) - 1
                            text = " ".join((title, description))


                            new_label = "__label__"
                            new_label += label_dict[label]

                            write_fp.write(f"{new_label} {text}\n")

        super(AGNEWS, self).__init__(
            data_folder, label_type="topic", tokenizer=tokenizer, memory_mode=memory_mode, **corpusargs
        )


class YAHOO_ANSWERS(ClassificationCorpus):
    """The YAHOO Question Classification Corpus, classifying questions into 10 coarse-grained answer types."""

    def __init__(
        self,
        base_path: Optional[Union[str, Path]] = None,
        tokenizer: Union[bool, Tokenizer] = SpaceTokenizer(),
        memory_mode="partial",
        **corpusargs,
    ) -> None:
        """Instantiates YAHOO Question Classification Corpus with 10 classes.

        :param base_path: Provide this only if you store the YAHOO corpus in a specific folder, otherwise use default.
        :param tokenizer: Custom tokenizer to use (default is SpaceTokenizer)
        :param memory_mode: Set to 'partial' by default since this is a rather big corpus. Can also be 'full' or 'none'.
        :param corpusargs: Other args for ClassificationCorpus.
        """
        base_path = flair.cache_root / "datasets" if not base_path else Path(base_path)

        # this dataset name
        dataset_name = self.__class__.__name__.lower()

        data_folder = base_path / dataset_name

        # download data if necessary
        url = "https://s3.amazonaws.com/fast-ai-nlp/yahoo_answers_csv.tgz"

        label_map = {
            "1": "Society_&_Culture",
            "2": "Science_&_Mathematics",
            "3": "Health",
            "4": "Education_&_Reference",
            "5": "Computers_&_Internet",
            "6": "Sports",
            "7": "Business_&_Finance",
            "8": "Entertainment_&_Music",
            "9": "Family_&_Relationships",
            "10": "Politics_&_Government",
        }

        original = flair.cache_root / "datasets" / dataset_name / "original"

        if not (data_folder / "train.txt").is_file():
            cached_path(url, original)

            import tarfile

            tar = tarfile.open(original / "yahoo_answers_csv.tgz", "r:gz")
            members = []

            for member in tar.getmembers():
                if "test.csv" in member.name or "train.csv" in member.name:
                    members.append(member)

            tar.extractall(original, members=members)

            for name in ["train", "test"]:
                with (original / "yahoo_answers_csv" / (name + ".csv")).open(encoding="utf-8") as file, (
                    data_folder / (name + ".txt")
                ).open("w", encoding="utf-8") as writer:
                    reader = csv.reader(file)
                    for row in reader:
                        writer.write("__label__" + label_map[row[0]] + " " + row[1] + "\n")

        super().__init__(
            data_folder, label_type="question_type", tokenizer=tokenizer, memory_mode=memory_mode, **corpusargs
        )


class GERMEVAL_2018_OFFENSIVE_LANGUAGE(ClassificationCorpus):
    """GermEval 2018 corpus for identification of offensive language.

    Classifying German tweets into 2 coarse-grained categories OFFENSIVE
    and OTHER or 4 fine-grained categories ABUSE, INSULT, PROFATINTY and
    OTHER.
    """

    def __init__(
        self,
        base_path: Optional[Union[str, Path]] = None,
        tokenizer: Union[bool, Tokenizer] = SegtokTokenizer(),
        memory_mode: str = "full",
        fine_grained_classes: bool = False,
        **corpusargs,
    ) -> None:
        """Instantiates GermEval 2018 Offensive Language Classification Corpus.

        :param base_path: Provide this only if you store the Offensive Language corpus in a specific folder, otherwise use default.
        :param tokenizer: Custom tokenizer to use (default is SegtokTokenizer)
        :param memory_mode: Set to 'full' by default since this is a small corpus. Can also be 'partial' or 'none'.
        :param fine_grained_classes: Set to True to load the dataset with 4 fine-grained classes
        :param corpusargs: Other args for ClassificationCorpus.
        """
        base_path = flair.cache_root / "datasets" if not base_path else Path(base_path)

        # this dataset name
        dataset_name = self.__class__.__name__.lower()

        data_folder = base_path / dataset_name

        # download data if necessary
        offlang_path = "https://raw.githubusercontent.com/uds-lsv/GermEval-2018-Data/master/"

        original_filenames = ["germeval2018.training.txt", "germeval2018.test.txt"]
        new_filenames = ["train.txt", "test.txt"]
        for original_filename in original_filenames:
            cached_path(f"{offlang_path}{original_filename}", Path("datasets") / dataset_name / "original")

        task_setting = "coarse_grained"
        if fine_grained_classes:
            task_setting = "fine_grained"

        task_folder = data_folder / task_setting
        data_file = task_folder / new_filenames[0]

        # create a separate directory for different tasks
        if not os.path.exists(task_folder):
            os.makedirs(task_folder)

        if not data_file.is_file():
            for original_filename, new_filename in zip(original_filenames, new_filenames):
                with (data_folder / "original" / original_filename).open(encoding="utf-8") as open_fp, (
                    data_folder / task_setting / new_filename
                ).open("w", encoding="utf-8") as write_fp:
                    for line in open_fp:
                        line = line.rstrip()
                        fields = line.split("\t")
                        tweet = fields[0]
                        old_label = fields[2] if task_setting == "fine_grained" else fields[1]
                        new_label = "__label__" + old_label
                        write_fp.write(f"{new_label} {tweet}\n")

        super().__init__(data_folder=task_folder, tokenizer=tokenizer, memory_mode=memory_mode, **corpusargs)


class COMMUNICATIVE_FUNCTIONS(ClassificationCorpus):
    """The Communicative Functions Classification Corpus.

    Classifying sentences from scientific papers into 39 communicative functions.
    """

    def __init__(
        self,
        base_path: Optional[Union[str, Path]] = None,
        memory_mode: str = "full",
        tokenizer: Union[bool, Tokenizer] = SpaceTokenizer(),
        **corpusargs,
    ) -> None:
        """Instantiates Communicative Functions Classification Corpus with 39 classes.

        :param base_path: Provide this only if you store the Communicative Functions date in a specific folder, otherwise use default.
        :param tokenizer: Custom tokenizer to use (default is SpaceTokenizer)
        :param memory_mode: Set to 'full' by default since this is a small corpus. Can also be 'partial' or 'none'.
        :param corpusargs: Other args for ClassificationCorpus.
        """
        base_path = flair.cache_root / "datasets" if not base_path else Path(base_path)

        # this dataset name
        dataset_name = self.__class__.__name__.lower()

        data_folder = base_path / dataset_name

        original_filenames = ["background.tsv", "discussion.tsv", "introduction.tsv", "method.tsv", "result.tsv"]

        # download data if necessary
        comm_path = "https://raw.githubusercontent.com/Alab-NII/FECFevalDataset/master/sentences/"

        for original_filename in original_filenames:
            cached_path(f"{comm_path}{original_filename}", Path("datasets") / dataset_name / "original")

        data_file = data_folder / "train.txt"

        if not data_file.is_file():  # check if new file already exists
            with open(data_folder / "train.txt", "a+", encoding="utf-8") as write_fp:
                for original_filename in original_filenames[:4]:
                    with open(data_folder / "original" / original_filename, encoding="utf-8") as open_fp:
                        for line in open_fp:
                            liste = line.split("\t")
                            write_fp.write("__label__" + liste[0].replace(" ", "_") + " " + liste[2] + "\n")
                    with open(data_folder / "original" / "result.tsv", encoding="utf-8") as open_fp:
                        for line in open_fp:
                            liste = line.split("\t")
                            if liste[0].split(" ")[-1] == "(again)":
                                write_fp.write("__label__" + liste[0][:-8].replace(" ", "_") + " " + liste[2] + "\n")
                            else:
                                write_fp.write("__label__" + liste[0].replace(" ", "_") + " " + liste[2] + "\n")

        super().__init__(
            data_folder, label_type="communicative_function", tokenizer=tokenizer, memory_mode=memory_mode, **corpusargs
        )


def _download_wassa_if_not_there(emotion, data_folder, dataset_name):
    for split in ["train", "dev", "test"]:
        data_file = data_folder / f"{emotion}-{split}.txt"

        if not data_file.is_file():
            if split == "train":
                url = f"http://saifmohammad.com/WebDocs/EmoInt%20Train%20Data/{emotion}-ratings-0to1.train.txt"
            if split == "dev":
                url = f"http://saifmohammad.com/WebDocs/EmoInt%20Dev%20Data%20With%20Gold/{emotion}-ratings-0to1.dev.gold.txt"
            if split == "test":
                url = (
                    f"http://saifmohammad.com/WebDocs/EmoInt%20Test%20Gold%20Data/{emotion}-ratings-0to1.test.gold.txt"
                )

            path = cached_path(url, Path("datasets") / dataset_name)

            with open(path, encoding="UTF-8") as f, open(data_file, "w", encoding="UTF-8") as out:
                next(f)
                for line in f:
                    fields = line.split("\t")
                    out.write(f"__label__{fields[3].rstrip()} {fields[1]}\n")

            os.remove(path)


class WASSA_ANGER(ClassificationCorpus):
    """WASSA-2017 anger emotion-intensity corpus.

    see https://saifmohammad.com/WebPages/EmotionIntensity-SharedTask.html.
    """

    def __init__(
        self, base_path: Optional[Union[str, Path]] = None, tokenizer: Tokenizer = SegtokTokenizer(), **corpusargs
    ) -> None:
        """Instantiates WASSA-2017 anger emotion-intensity corpus.

        :param base_path: Provide this only if you store the WASSA corpus in a specific folder, otherwise use default.
        :param tokenizer: Custom tokenizer to use (default is SegtokTokenizer)
        :param corpusargs: Other args for ClassificationCorpus.
        """
        base_path = flair.cache_root / "datasets" if not base_path else Path(base_path)

        # this dataset name
        dataset_name = self.__class__.__name__.lower()

        data_folder = base_path / dataset_name

        # download data if necessary
        _download_wassa_if_not_there("anger", data_folder, dataset_name)

        super().__init__(data_folder, tokenizer=tokenizer, **corpusargs)


class WASSA_FEAR(ClassificationCorpus):
    """WASSA-2017 fear emotion-intensity corpus.

    see https://saifmohammad.com/WebPages/EmotionIntensity-SharedTask.html.
    """

    def __init__(
        self, base_path: Optional[Union[str, Path]] = None, tokenizer: Tokenizer = SegtokTokenizer(), **corpusargs
    ) -> None:
        """Instantiates WASSA-2017 fear emotion-intensity corpus.

        :param base_path: Provide this only if you store the WASSA corpus in a specific folder, otherwise use default.
        :param tokenizer: Custom tokenizer to use (default is SegtokTokenizer)
        :param corpusargs: Other args for ClassificationCorpus.
        """
        base_path = flair.cache_root / "datasets" if not base_path else Path(base_path)

        # this dataset name
        dataset_name = self.__class__.__name__.lower()

        data_folder = base_path / dataset_name

        # download data if necessary
        _download_wassa_if_not_there("fear", data_folder, dataset_name)

        super().__init__(data_folder, tokenizer=tokenizer, **corpusargs)


class WASSA_JOY(ClassificationCorpus):
    """WASSA-2017 joy emotion-intensity dataset corpus.

    see https://saifmohammad.com/WebPages/EmotionIntensity-SharedTask.html
    """

    def __init__(
        self, base_path: Optional[Union[str, Path]] = None, tokenizer: Tokenizer = SegtokTokenizer(), **corpusargs
    ) -> None:
        """Instantiates WASSA-2017 joy emotion-intensity corpus.

        :param base_path: Provide this only if you store the WASSA corpus in a specific folder, otherwise use default.
        :param tokenizer: Custom tokenizer to use (default is SegtokTokenizer)
        :param corpusargs: Other args for ClassificationCorpus.
        """
        base_path = flair.cache_root / "datasets" if not base_path else Path(base_path)

        # this dataset name
        dataset_name = self.__class__.__name__.lower()

        data_folder = base_path / dataset_name

        # download data if necessary
        _download_wassa_if_not_there("joy", data_folder, dataset_name)

        super().__init__(data_folder, tokenizer=tokenizer, **corpusargs)


class WASSA_SADNESS(ClassificationCorpus):
    """WASSA-2017 sadness emotion-intensity corpus.

    see https://saifmohammad.com/WebPages/EmotionIntensity-SharedTask.html.
    """

    def __init__(
        self, base_path: Optional[Union[str, Path]] = None, tokenizer: Tokenizer = SegtokTokenizer(), **corpusargs
    ) -> None:
        """Instantiates WASSA-2017 sadness emotion-intensity dataset.

        :param base_path: Provide this only if you store the WASSA corpus in a specific folder, otherwise use default.
        :param tokenizer: Custom tokenizer to use (default is SegtokTokenizer)
        :param corpusargs: Other args for ClassificationCorpus.
        """
        base_path = flair.cache_root / "datasets" if not base_path else Path(base_path)

        # this dataset name
        dataset_name = self.__class__.__name__.lower()

        data_folder = base_path / dataset_name

        # download data if necessary
        _download_wassa_if_not_there("sadness", data_folder, dataset_name)

        super().__init__(data_folder, tokenizer=tokenizer, **corpusargs)<|MERGE_RESOLUTION|>--- conflicted
+++ resolved
@@ -41,7 +41,7 @@
         allow_examples_without_labels=False,
         sample_missing_splits: bool = True,
         encoding: str = "utf-8",
-<<<<<<< HEAD
+        split_seed = None,
     ) -> None:
         """Instantiates a Corpus from text classification-formatted task data.
 
@@ -59,10 +59,6 @@
             label_name_map: Optionally map label names to different schema.
             allow_examples_without_labels: set to True to allow Sentences without label in the corpus.
             encoding: Default is 'utf-8' but some datasets are in 'latin-1
-=======
-        split_seed = None,
-    ):
->>>>>>> 9ea06ab9
         """
         # find train, dev and test files if not specified
         dev_file, test_file, train_file = find_train_dev_test_files(data_folder, dev_file, test_file, train_file)
@@ -119,13 +115,7 @@
             else None
         )
 
-<<<<<<< HEAD
-        super().__init__(train, dev, test, name=str(data_folder), sample_missing_splits=sample_missing_splits)
-=======
-        super(ClassificationCorpus, self).__init__(
-            train, dev, test, name=str(data_folder), sample_missing_splits=sample_missing_splits, split_seed=split_seed
-        )
->>>>>>> 9ea06ab9
+        super().__init__(train, dev, test, name=str(data_folder), sample_missing_splits=sample_missing_splits, split_seed=split_seed)
 
         log.info(f"Initialized corpus {self.name} (label type name is '{label_type}')")
 
@@ -1853,84 +1843,6 @@
         )
 
 
-class AGNEWS(ClassificationCorpus):
-    """
-    The AG's News Topic Classification Corpus, classifying news into 4 coarse-grained topics
-    (DESC, HUM, LOC, ENTY, NUM, ABBR).
-    """
-
-    def __init__(
-        self,
-        base_path: Union[str, Path] = None,
-        tokenizer: Union[bool, Tokenizer] = SpaceTokenizer(),
-        memory_mode="full",
-        **corpusargs,
-    ):
-        """
-        Instantiates AGNews Classification Corpus with 4 classes.
-        :param base_path: Provide this only if you store the AGNEWS corpus in a specific folder, otherwise use default.
-        :param tokenizer: Custom tokenizer to use (default is SpaceTokenizer)
-        :param memory_mode: Set to 'partial' by default. Can also be 'full' or 'none'.
-        :param corpusargs: Other args for ClassificationCorpus.
-        """
-
-        if not base_path:
-            base_path = flair.cache_root / "datasets"
-        else:
-            base_path = Path(base_path)
-
-        dataset_name = self.__class__.__name__.lower()
-
-        data_folder = base_path / dataset_name
-
-        # download data from same source as in huggingface's implementations
-        agnews_path = "https://raw.githubusercontent.com/mhjabreel/CharCnn_Keras/master/data/ag_news_csv/"
-
-        original_filenames = ["train.csv", "test.csv",'classes.txt']
-        new_filenames = ["train.txt", "test.txt"]
-        
-        for original_filename in original_filenames:
-            cached_path(f"{agnews_path}{original_filename}", Path("datasets") / dataset_name / "original")
-
-        data_file = data_folder / new_filenames[0]
-        label_dict = []
-        label_path = original_filenames[-1]
-        
-        #read label order
-        with open(data_folder / "original" / label_path, "rt") as f:
-            print(f)
-            for line in f:
-                line = line.rstrip()
-                label_dict.append(line)
-
-        original_filenames=original_filenames[:-1]
-        if not data_file.is_file():
-            for original_filename, new_filename in zip(original_filenames, new_filenames):
-                with open(data_folder / "original" / original_filename, "rt", encoding="utf-8") as open_fp:
-                    with open(data_folder / new_filename, "wt", encoding="utf-8") as write_fp:
-                        csv_reader = csv.reader(
-                            open_fp, quotechar='"', delimiter=",", quoting=csv.QUOTE_ALL, skipinitialspace=True
-                        )
-                        print(csv_reader)
-                        for id_, row in enumerate(csv_reader):
-                            label, title, description = row
-                            # Original labels are [1, 2, 3, 4] ->
-                            #                   ['World', 'Sports', 'Business', 'Sci/Tech']
-                            # Re-map to [0, 1, 2, 3].
-                            label = int(label) - 1
-                            text = " ".join((title, description))
-
-
-                            new_label = "__label__"
-                            new_label += label_dict[label]
-
-                            write_fp.write(f"{new_label} {text}\n")
-
-        super(AGNEWS, self).__init__(
-            data_folder, label_type="topic", tokenizer=tokenizer, memory_mode=memory_mode, **corpusargs
-        )
-
-
 class YAHOO_ANSWERS(ClassificationCorpus):
     """The YAHOO Question Classification Corpus, classifying questions into 10 coarse-grained answer types."""
 
