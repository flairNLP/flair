import warnings
import logging
from pathlib import Path

import torch.nn
from torch.optim import Optimizer
import torch.nn.functional as F
from torch.utils.data.dataset import Dataset

import flair.nn
import torch

import flair.embeddings
from flair.data import Dictionary, Sentence, Token, Label
from flair.file_utils import cached_path

from typing import List, Tuple, Union

from flair.training_utils import clear_embeddings, Metric, Result

from tqdm import tqdm
from tabulate import tabulate

log = logging.getLogger("flair")

START_TAG: str = "<START>"
STOP_TAG: str = "<STOP>"


def to_scalar(var):
    return var.view(-1).detach().tolist()[0]


def argmax(vec):
    _, idx = torch.max(vec, 1)
    return to_scalar(idx)


def log_sum_exp(vec):
    max_score = vec[0, argmax(vec)]
    max_score_broadcast = max_score.view(1, -1).expand(1, vec.size()[1])
    return max_score + torch.log(torch.sum(torch.exp(vec - max_score_broadcast)))


def argmax_batch(vecs):
    _, idx = torch.max(vecs, 1)
    return idx


def log_sum_exp_batch(vecs):
    maxi = torch.max(vecs, 1)[0]
    maxi_bc = maxi[:, None].repeat(1, vecs.shape[1])
    recti_ = torch.log(torch.sum(torch.exp(vecs - maxi_bc), 1))
    return maxi + recti_


def pad_tensors(tensor_list):
    ml = max([x.shape[0] for x in tensor_list])
    shape = [len(tensor_list), ml] + list(tensor_list[0].shape[1:])
    template = torch.zeros(*shape, dtype=torch.long, device=flair.device)
    lens_ = [x.shape[0] for x in tensor_list]
    for i, tensor in enumerate(tensor_list):
        template[i, : lens_[i]] = tensor

    return template, lens_


class SequenceTagger(flair.nn.Model):
    def __init__(
        self,
        hidden_size: int,
        embeddings: flair.embeddings.TokenEmbeddings,
        tag_dictionary: Dictionary,
        tag_type: str,
        use_crf: bool = True,
        use_rnn: bool = True,
        rnn_layers: int = 1,
        dropout: float = 0.0,
        word_dropout: float = 0.05,
        locked_dropout: float = 0.5,
        pickle_module: str = "pickle",
    ):

        super(SequenceTagger, self).__init__()

        self.use_rnn = use_rnn
        self.hidden_size = hidden_size
        self.use_crf: bool = use_crf
        self.rnn_layers: int = rnn_layers

        self.trained_epochs: int = 0

        self.embeddings = embeddings
        
        # get scores for all tags
        self.scores = []

        # set the dictionaries
        self.tag_dictionary: Dictionary = tag_dictionary
        self.tag_type: str = tag_type
        self.tagset_size: int = len(tag_dictionary)

        # initialize the network architecture
        self.nlayers: int = rnn_layers
        self.hidden_word = None

        # dropouts
        self.use_dropout: float = dropout
        self.use_word_dropout: float = word_dropout
        self.use_locked_dropout: float = locked_dropout

        self.pickle_module = pickle_module

        if dropout > 0.0:
            self.dropout = torch.nn.Dropout(dropout)

        if word_dropout > 0.0:
            self.word_dropout = flair.nn.WordDropout(word_dropout)

        if locked_dropout > 0.0:
            self.locked_dropout = flair.nn.LockedDropout(locked_dropout)

        rnn_input_dim: int = self.embeddings.embedding_length

        self.relearn_embeddings: bool = True

        if self.relearn_embeddings:
            self.embedding2nn = torch.nn.Linear(rnn_input_dim, rnn_input_dim)

        # bidirectional LSTM on top of embedding layer
        self.rnn_type = "LSTM"
        if self.rnn_type in ["LSTM", "GRU"]:

            if self.nlayers == 1:
                self.rnn = getattr(torch.nn, self.rnn_type)(
                    rnn_input_dim,
                    hidden_size,
                    num_layers=self.nlayers,
                    bidirectional=True,
                )
            else:
                self.rnn = getattr(torch.nn, self.rnn_type)(
                    rnn_input_dim,
                    hidden_size,
                    num_layers=self.nlayers,
                    dropout=0.5,
                    bidirectional=True,
                )

        # final linear map to tag space
        if self.use_rnn:
            self.linear = torch.nn.Linear(hidden_size * 2, len(tag_dictionary))
        else:
            self.linear = torch.nn.Linear(
                self.embeddings.embedding_length, len(tag_dictionary)
            )

        if self.use_crf:
            self.transitions = torch.nn.Parameter(
                torch.randn(self.tagset_size, self.tagset_size)
            )
            self.transitions.detach()[
                self.tag_dictionary.get_idx_for_item(START_TAG), :
            ] = -10000
            self.transitions.detach()[
                :, self.tag_dictionary.get_idx_for_item(STOP_TAG)
            ] = -10000

        self.to(flair.device)

    def _get_state_dict(self):
        model_state = {
            "state_dict": self.state_dict(),
            "embeddings": self.embeddings,
            "hidden_size": self.hidden_size,
            "tag_dictionary": self.tag_dictionary,
            "tag_type": self.tag_type,
            "use_crf": self.use_crf,
            "use_rnn": self.use_rnn,
            "rnn_layers": self.rnn_layers,
            "use_word_dropout": self.use_word_dropout,
            "use_locked_dropout": self.use_locked_dropout,
        }
        return model_state

    def _init_model_with_state_dict(state):

        use_dropout = 0.0 if not "use_dropout" in state.keys() else state["use_dropout"]
        use_word_dropout = (
            0.0 if not "use_word_dropout" in state.keys() else state["use_word_dropout"]
        )
        use_locked_dropout = (
            0.0
            if not "use_locked_dropout" in state.keys()
            else state["use_locked_dropout"]
        )

        model = SequenceTagger(
            hidden_size=state["hidden_size"],
            embeddings=state["embeddings"],
            tag_dictionary=state["tag_dictionary"],
            tag_type=state["tag_type"],
            use_crf=state["use_crf"],
            use_rnn=state["use_rnn"],
            rnn_layers=state["rnn_layers"],
            dropout=use_dropout,
            word_dropout=use_word_dropout,
            locked_dropout=use_locked_dropout,
        )
        model.load_state_dict(state["state_dict"])
        return model

    def evaluate(
        self,
        sentences: Dataset,
        eval_mini_batch_size: int = 32,
        embeddings_in_memory: bool = True,
        out_path: Path = None,
    ) -> (Result, float):

        with torch.no_grad():
            eval_loss = 0

            batch_no: int = 0

            batch_loader = torch.utils.data.DataLoader(
                sentences,
                batch_size=eval_mini_batch_size,
                shuffle=False,
                num_workers=4,
                collate_fn=list,
            )

            metric = Metric("Evaluation")

            lines: List[str] = []
            for batch in batch_loader:
                batch_no += 1

                with torch.no_grad():
                    features = self.forward(batch)
                    loss = self._calculate_loss(features, batch)
                    tags, _ = self._obtain_labels(features, batch)

                eval_loss += loss

                for (sentence, sent_tags) in zip(batch, tags):
                    for (token, tag) in zip(sentence.tokens, sent_tags):
                        token: Token = token
                        token.add_tag_label("predicted", tag)

                        # append both to file for evaluation
                        eval_line = "{} {} {} {}\n".format(
                            token.text,
                            token.get_tag(self.tag_type).value,
                            tag.value,
                            tag.score,
                        )
                        lines.append(eval_line)
                    lines.append("\n")
                for sentence in batch:
                    # make list of gold tags
                    gold_tags = [
                        (tag.tag, str(tag)) for tag in sentence.get_spans(self.tag_type)
                    ]
                    # make list of predicted tags
                    predicted_tags = [
                        (tag.tag, str(tag)) for tag in sentence.get_spans("predicted")
                    ]

                    # check for true positives, false positives and false negatives
                    for tag, prediction in predicted_tags:
                        if (tag, prediction) in gold_tags:
                            metric.add_tp(tag)
                        else:
                            metric.add_fp(tag)

                    for tag, gold in gold_tags:
                        if (tag, gold) not in predicted_tags:
                            metric.add_fn(tag)
                        else:
                            metric.add_tn(tag)

                clear_embeddings(
                    batch, also_clear_word_embeddings=not embeddings_in_memory
                )

            eval_loss /= batch_no

            if out_path is not None:
                with open(out_path, "w", encoding="utf-8") as outfile:
                    outfile.write("".join(lines))

            detailed_result = (
                f"\nMICRO_AVG: acc {metric.micro_avg_accuracy()} - f1-score {metric.micro_avg_f_score()}"
                f"\nMACRO_AVG: acc {metric.macro_avg_accuracy()} - f1-score {metric.macro_avg_f_score()}"
            )
            for class_name in metric.get_classes():
                detailed_result += (
                    f"\n{class_name:<10} tp: {metric.get_tp(class_name)} - fp: {metric.get_fp(class_name)} - "
                    f"fn: {metric.get_fn(class_name)} - tn: {metric.get_tn(class_name)} - precision: "
                    f"{metric.precision(class_name):.4f} - recall: {metric.recall(class_name):.4f} - "
                    f"accuracy: {metric.accuracy(class_name):.4f} - f1-score: "
                    f"{metric.f_score(class_name):.4f}"
                )

            result = Result(
                main_score=metric.micro_avg_f_score(),
                log_line=f"{metric.precision()}\t{metric.recall()}\t{metric.micro_avg_f_score()}",
                log_header="PRECISION\tRECALL\tF1",
                detailed_results=detailed_result,
            )

            return result, eval_loss

    def forward_loss(
        self, sentences: Union[List[Sentence], Sentence], sort=True
    ) -> torch.tensor:
        features = self.forward(sentences)
        return self._calculate_loss(features, sentences)

    def predict(
        self,
        sentences: Union[List[Sentence], Sentence],
        mini_batch_size=32,
        verbose=False,
    ) -> List[Sentence]:
        with torch.no_grad():
            if isinstance(sentences, Sentence):
                sentences = [sentences]

            filtered_sentences = self._filter_empty_sentences(sentences)

            # remove previous embeddings
            clear_embeddings(filtered_sentences, also_clear_word_embeddings=True)

            # revere sort all sequences by their length
            filtered_sentences.sort(key=lambda x: len(x), reverse=True)

            # make mini-batches
            batches = [
                filtered_sentences[x : x + mini_batch_size]
                for x in range(0, len(filtered_sentences), mini_batch_size)
            ]

            # progress bar for verbosity
            if verbose:
                batches = tqdm(batches)

            for i, batch in enumerate(batches):

                if verbose:
                    batches.set_description(f"Inferencing on batch {i}")

                with torch.no_grad():
                    feature = self.forward(batch)
                    tags, all_tags = self._obtain_labels(feature, batch)

                for (sentence, sent_tags, sent_all_tags) in zip(batch, tags, all_tags):
                    for (token, tag, token_all_tags) in zip(sentence.tokens, sent_tags, sent_all_tags):
                        token.add_tag_label(self.tag_type, tag)
                        token.add_tags_proba_dist(self.tag_type, token_all_tags)

                # clearing token embeddings to save memory
                clear_embeddings(batch, also_clear_word_embeddings=True)

            return sentences

    def forward(self, sentences: List[Sentence]):
        self.zero_grad()

        self.embeddings.embed(sentences)

        sentences.sort(key=lambda x: len(x), reverse=True)

        lengths: List[int] = [len(sentence.tokens) for sentence in sentences]
        tag_list: List = []
        longest_token_sequence_in_batch: int = lengths[0]

        # initialize zero-padded word embeddings tensor
        sentence_tensor = torch.zeros(
            [
                len(sentences),
                longest_token_sequence_in_batch,
                self.embeddings.embedding_length,
            ],
            dtype=torch.float,
            device=flair.device,
        )

        for s_id, sentence in enumerate(sentences):
            # fill values with word embeddings
            sentence_tensor[s_id][: len(sentence)] = torch.cat(
                [token.get_embedding().unsqueeze(0) for token in sentence], 0
            )

            # get the tags in this sentence
            tag_idx: List[int] = [
                self.tag_dictionary.get_idx_for_item(token.get_tag(self.tag_type).value)
                for token in sentence
            ]
            # add tags as tensor
            tag = torch.LongTensor(tag_idx).to(flair.device)
            tag_list.append(tag)

        sentence_tensor = sentence_tensor.transpose_(0, 1)

        # --------------------------------------------------------------------
        # FF PART
        # --------------------------------------------------------------------
        if self.use_dropout > 0.0:
            sentence_tensor = self.dropout(sentence_tensor)
        if self.use_word_dropout > 0.0:
            sentence_tensor = self.word_dropout(sentence_tensor)
        if self.use_locked_dropout > 0.0:
            sentence_tensor = self.locked_dropout(sentence_tensor)

        if self.relearn_embeddings:
            sentence_tensor = self.embedding2nn(sentence_tensor)

        if self.use_rnn:
            packed = torch.nn.utils.rnn.pack_padded_sequence(sentence_tensor, lengths)

            rnn_output, hidden = self.rnn(packed)

            sentence_tensor, output_lengths = torch.nn.utils.rnn.pad_packed_sequence(
                rnn_output
            )

            if self.use_dropout > 0.0:
                sentence_tensor = self.dropout(sentence_tensor)
            # word dropout only before LSTM - TODO: more experimentation needed
            # if self.use_word_dropout > 0.0:
            #     sentence_tensor = self.word_dropout(sentence_tensor)
            if self.use_locked_dropout > 0.0:
                sentence_tensor = self.locked_dropout(sentence_tensor)

        features = self.linear(sentence_tensor)

        return features.transpose_(0, 1)

    def _score_sentence(self, feats, tags, lens_):

        start = torch.LongTensor([self.tag_dictionary.get_idx_for_item(START_TAG)]).to(
            flair.device
        )
        start = start[None, :].repeat(tags.shape[0], 1)

        stop = torch.LongTensor([self.tag_dictionary.get_idx_for_item(STOP_TAG)]).to(
            flair.device
        )
        stop = stop[None, :].repeat(tags.shape[0], 1)

        pad_start_tags = torch.cat([start, tags], 1)
        pad_stop_tags = torch.cat([tags, stop], 1)

        for i in range(len(lens_)):
            pad_stop_tags[i, lens_[i] :] = self.tag_dictionary.get_idx_for_item(
                STOP_TAG
            )

        score = torch.FloatTensor(feats.shape[0]).to(flair.device)

        for i in range(feats.shape[0]):
            r = torch.LongTensor(range(lens_[i])).to(flair.device)

            score[i] = torch.sum(
                self.transitions[
                    pad_stop_tags[i, : lens_[i] + 1], pad_start_tags[i, : lens_[i] + 1]
                ]
            ) + torch.sum(feats[i, r, tags[i, : lens_[i]]])

        return score

    def _calculate_loss(
        self, scores: torch.tensor, sentences: List[Sentence]
    ) -> torch.tensor:

        sentences.sort(key=lambda x: len(x), reverse=True)

        lengths: List[int] = [len(sentence.tokens) for sentence in sentences]
        tag_list: List = []

        for s_id, sentence in enumerate(sentences):
            # get the tags in this sentence
            tag_idx: List[int] = [
                self.tag_dictionary.get_idx_for_item(token.get_tag(self.tag_type).value)
                for token in sentence
            ]
            # add tags as tensor
            tag = torch.LongTensor(tag_idx).to(flair.device)
            tag_list.append(tag)

        return self._calculate_loss_old(scores, lengths, tag_list)

    def _calculate_loss_old(self, features, lengths, tags) -> float:
        if self.use_crf:
            # pad tags if using batch-CRF decoder
            tags, _ = pad_tensors(tags)

            forward_score = self._forward_alg(features, lengths)
            gold_score = self._score_sentence(features, tags, lengths)

            score = forward_score - gold_score

            return score.mean()

        else:
            score = 0
            for sentence_feats, sentence_tags, sentence_length in zip(
                features, tags, lengths
            ):
                sentence_feats = sentence_feats[:sentence_length]

                score += torch.nn.functional.cross_entropy(
                    sentence_feats, sentence_tags
                )
            score /= len(features)
            return score

    def _obtain_labels(self, feature, sentences) -> (List[List[Label]], List[List[List[Label]]]):
        """
        Returns a tuple of two lists: 
         - The first list corresponds to the most likely `Label` per token in each sentence.
         - The second list contains a probability distribution over all `Labels` for each token 
           in a sentence for all sentences.
        """

        sentences.sort(key=lambda x: len(x), reverse=True)

        lengths: List[int] = [len(sentence.tokens) for sentence in sentences]

        tags = []
        all_tags = []
        for feats, length in zip(feature, lengths):
            if self.use_crf:
                confidences, tag_seq, scores = self._viterbi_decode(feats[:length])
            else:
                tag_seq = []
                confidences = []
                scores = []
                for backscore in feats[:length]:
                    softmax = F.softmax(backscore, dim=0)
                    _, idx = torch.max(backscore, 0)
                    prediction = idx.item()
                    tag_seq.append(prediction)
                    confidences.append(softmax[prediction].item())
                    scores.append(softmax.tolist())

            tags.append(
                [
                    Label(self.tag_dictionary.get_item_for_index(tag), conf)
                    for conf, tag in zip(confidences, tag_seq)
                ]
            )

            all_tags.append(
                [
                    [
                        Label(self.tag_dictionary.get_item_for_index(score_id), score) 
                        for score_id, score in enumerate(score_dist)
                    ]
                    for score_dist in scores
                ]
            )

        return tags, all_tags

    def _viterbi_decode(self, feats):
        backpointers = []
        backscores = []
<<<<<<< HEAD
        if len(self.scores) > 0:
            self.scores = []
=======
        scores = []
>>>>>>> fd62d01b

        init_vvars = (
            torch.FloatTensor(1, self.tagset_size).to(flair.device).fill_(-10000.0)
        )
        init_vvars[0][self.tag_dictionary.get_idx_for_item(START_TAG)] = 0
        forward_var = init_vvars

        for feat in feats:
            next_tag_var = (
                forward_var.view(1, -1).expand(self.tagset_size, self.tagset_size)
                + self.transitions
            )
            _, bptrs_t = torch.max(next_tag_var, dim=1)
            viterbivars_t = next_tag_var[range(len(bptrs_t)), bptrs_t]
            forward_var = viterbivars_t + feat
            backscores.append(forward_var)
            backpointers.append(bptrs_t)

        terminal_var = (
            forward_var
            + self.transitions[self.tag_dictionary.get_idx_for_item(STOP_TAG)]
        )
        terminal_var.detach()[self.tag_dictionary.get_idx_for_item(STOP_TAG)] = -10000.0
        terminal_var.detach()[
            self.tag_dictionary.get_idx_for_item(START_TAG)
        ] = -10000.0
        best_tag_id = argmax(terminal_var.unsqueeze(0))

        best_path = [best_tag_id]

        for bptrs_t in reversed(backpointers):
            best_tag_id = bptrs_t[best_tag_id]
            best_path.append(best_tag_id)

        best_scores = []
        for backscore in backscores:
            softmax = F.softmax(backscore, dim=0)
            _, idx = torch.max(backscore, 0)
            prediction = idx.item()
            best_scores.append(softmax[prediction].item())
<<<<<<< HEAD
            self.scores.append([elem.item() for elem in softmax.flatten()])

        swap_best_path, swap_max_score = (
            best_path[0],
            self.scores[-1].index(max(self.scores[-1])),
        )
        self.scores[-1][swap_best_path], self.scores[-1][swap_max_score] = (
            self.scores[-1][swap_max_score],
            self.scores[-1][swap_best_path],
        )

=======
            scores.append([elem.item() for elem in softmax.flatten()])
        # This has been taken from https://github.com/zalandoresearch/flair/pull/642
        swap_best_path, swap_max_score = (
            best_path[0],
            scores[-1].index(max(scores[-1])),
        )
        scores[-1][swap_best_path], scores[-1][swap_max_score] = (
            scores[-1][swap_max_score],
            scores[-1][swap_best_path],
        )
>>>>>>> fd62d01b

        start = best_path.pop()
        assert start == self.tag_dictionary.get_idx_for_item(START_TAG)
        best_path.reverse()
        return best_scores, best_path, scores

    def _forward_alg(self, feats, lens_):

        init_alphas = torch.FloatTensor(self.tagset_size).fill_(-10000.0)
        init_alphas[self.tag_dictionary.get_idx_for_item(START_TAG)] = 0.0

        forward_var = torch.zeros(
            feats.shape[0],
            feats.shape[1] + 1,
            feats.shape[2],
            dtype=torch.float,
            device=flair.device,
        )

        forward_var[:, 0, :] = init_alphas[None, :].repeat(feats.shape[0], 1)

        transitions = self.transitions.view(
            1, self.transitions.shape[0], self.transitions.shape[1]
        ).repeat(feats.shape[0], 1, 1)

        for i in range(feats.shape[1]):
            emit_score = feats[:, i, :]

            tag_var = (
                emit_score[:, :, None].repeat(1, 1, transitions.shape[2])
                + transitions
                + forward_var[:, i, :][:, :, None]
                .repeat(1, 1, transitions.shape[2])
                .transpose(2, 1)
            )

            max_tag_var, _ = torch.max(tag_var, dim=2)

            tag_var = tag_var - max_tag_var[:, :, None].repeat(
                1, 1, transitions.shape[2]
            )

            agg_ = torch.log(torch.sum(torch.exp(tag_var), dim=2))

            cloned = forward_var.clone()
            cloned[:, i + 1, :] = max_tag_var + agg_

            forward_var = cloned

        forward_var = forward_var[range(forward_var.shape[0]), lens_, :]

        terminal_var = forward_var + self.transitions[
            self.tag_dictionary.get_idx_for_item(STOP_TAG)
        ][None, :].repeat(forward_var.shape[0], 1)

        alpha = log_sum_exp_batch(terminal_var)

        return alpha

    @staticmethod
    def _filter_empty_sentences(sentences: List[Sentence]) -> List[Sentence]:
        filtered_sentences = [sentence for sentence in sentences if sentence.tokens]
        if len(sentences) != len(filtered_sentences):
            log.warning(
                "Ignore {} sentence(s) with no tokens.".format(
                    len(sentences) - len(filtered_sentences)
                )
            )
        return filtered_sentences

    def _fetch_model(model_name) -> str:

        model_map = {}
        aws_resource_path = (
            "https://s3.eu-central-1.amazonaws.com/alan-nlp/resources/models-v0.2"
        )
        aws_resource_path_v04 = (
            "https://s3.eu-central-1.amazonaws.com/alan-nlp/resources/models-v0.4"
        )

        model_map["ner"] = "/".join(
            [aws_resource_path_v04, "NER-conll03-english", "en-ner-conll03-v0.4.pt"]
        )

        model_map["ner-fast"] = "/".join(
            [
                aws_resource_path,
                "NER-conll03--h256-l1-b32-experimental--fast-v0.2",
                "en-ner-fast-conll03-v0.2.pt",
            ]
        )

        model_map["ner-ontonotes"] = "/".join(
            [
                aws_resource_path,
                "NER-ontoner--h256-l1-b32-%2Bcrawl%2Bnews-forward%2Bnews-backward--v0.2",
                "en-ner-ontonotes-v0.3.pt",
            ]
        )

        model_map["ner-ontonotes-fast"] = "/".join(
            [
                aws_resource_path,
                "NER-ontoner--h256-l1-b32-%2Bcrawl%2Bnews-forward-fast%2Bnews-backward-fast--v0.2",
                "en-ner-ontonotes-fast-v0.3.pt",
            ]
        )

        for key in ["ner-multi", "multi-ner"]:
            model_map[key] = "/".join(
                [
                    aws_resource_path_v04,
                    "release-quadner-512-l2-multi-embed",
                    "quadner-large.pt",
                ]
            )

        for key in ["ner-multi-fast", "multi-ner-fast"]:
            model_map[key] = "/".join(
                [aws_resource_path_v04, "NER-multi-fast", "ner-multi-fast.pt"]
            )

        for key in ["ner-multi-fast-learn", "multi-ner-fast-learn"]:
            model_map[key] = "/".join(
                [
                    aws_resource_path_v04,
                    "NER-multi-fast-evolve",
                    "ner-multi-fast-learn.pt",
                ]
            )

        model_map["pos"] = "/".join(
            [
                aws_resource_path,
                "POS-ontonotes--h256-l1-b32-%2Bmix-forward%2Bmix-backward--v0.2",
                "en-pos-ontonotes-v0.2.pt",
            ]
        )

        model_map["pos-fast"] = "/".join(
            [
                aws_resource_path,
                "POS-ontonotes--h256-l1-b32-%2Bnews-forward-fast%2Bnews-backward-fast--v0.2",
                "en-pos-ontonotes-fast-v0.2.pt",
            ]
        )

        for key in ["pos-multi", "multi-pos"]:
            model_map[key] = "/".join(
                [
                    aws_resource_path_v04,
                    "release-dodekapos-512-l2-multi",
                    "pos-multi-v0.1.pt",
                ]
            )

        for key in ["pos-multi-fast", "multi-pos-fast"]:
            model_map[key] = "/".join(
                [aws_resource_path_v04, "UPOS-multi-fast", "pos-multi-fast.pt"]
            )

        model_map["frame"] = "/".join(
            [
                aws_resource_path,
                "FRAME-conll12--h256-l1-b8-%2Bnews%2Bnews-forward%2Bnews-backward--v0.2",
                "en-frame-ontonotes-v0.2.pt",
            ]
        )

        model_map["frame-fast"] = "/".join(
            [
                aws_resource_path,
                "FRAME-conll12--h256-l1-b8-%2Bnews%2Bnews-forward-fast%2Bnews-backward-fast--v0.2",
                "en-frame-ontonotes-fast-v0.2.pt",
            ]
        )

        model_map["chunk"] = "/".join(
            [
                aws_resource_path,
                "NP-conll2000--h256-l1-b32-%2Bnews-forward%2Bnews-backward--v0.2",
                "en-chunk-conll2000-v0.2.pt",
            ]
        )

        model_map["chunk-fast"] = "/".join(
            [
                aws_resource_path,
                "NP-conll2000--h256-l1-b32-%2Bnews-forward-fast%2Bnews-backward-fast--v0.2",
                "en-chunk-conll2000-fast-v0.2.pt",
            ]
        )

        model_map["de-pos"] = "/".join(
            [
                aws_resource_path,
                "UPOS-udgerman--h256-l1-b8-%2Bgerman-forward%2Bgerman-backward--v0.2",
                "de-pos-ud-v0.2.pt",
            ]
        )

        model_map["de-pos-fine-grained"] = "/".join(
            [
                aws_resource_path_v04,
                "POS-fine-grained-german-tweets",
                "de-pos-twitter-v0.1.pt",
            ]
        )

        model_map["de-ner"] = "/".join(
            [
                aws_resource_path,
                "NER-conll03ger--h256-l1-b32-%2Bde-fasttext%2Bgerman-forward%2Bgerman-backward--v0.2",
                "de-ner-conll03-v0.3.pt",
            ]
        )

        model_map["de-ner-germeval"] = "/".join(
            [
                aws_resource_path,
                "NER-germeval--h256-l1-b32-%2Bde-fasttext%2Bgerman-forward%2Bgerman-backward--v0.2",
                "de-ner-germeval-v0.3.pt",
            ]
        )

        model_map["fr-ner"] = "/".join(
            [aws_resource_path, "NER-aij-wikiner-fr-wp3", "fr-ner.pt"]
        )
        model_map["nl-ner"] = "/".join(
            [aws_resource_path_v04, "NER-conll2002-dutch", "nl-ner-conll02-v0.1.pt"]
        )

        cache_dir = Path("models")
        if model_name in model_map:
            model_name = cached_path(model_map[model_name], cache_dir=cache_dir)

        return model_name

    def get_transition_matrix(self):
        data = []
        for to_idx, row in enumerate(self.transitions):
            for from_idx, column in enumerate(row):
                row = [
                    self.tag_dictionary.get_item_for_index(from_idx),
                    self.tag_dictionary.get_item_for_index(to_idx),
                    column.item(),
                ]
                data.append(row)
            data.append(["----"])
        print(tabulate(data, headers=["FROM", "TO", "SCORE"]))<|MERGE_RESOLUTION|>--- conflicted
+++ resolved
@@ -569,12 +569,8 @@
     def _viterbi_decode(self, feats):
         backpointers = []
         backscores = []
-<<<<<<< HEAD
         if len(self.scores) > 0:
             self.scores = []
-=======
-        scores = []
->>>>>>> fd62d01b
 
         init_vvars = (
             torch.FloatTensor(1, self.tagset_size).to(flair.device).fill_(-10000.0)
@@ -615,7 +611,6 @@
             _, idx = torch.max(backscore, 0)
             prediction = idx.item()
             best_scores.append(softmax[prediction].item())
-<<<<<<< HEAD
             self.scores.append([elem.item() for elem in softmax.flatten()])
 
         swap_best_path, swap_max_score = (
@@ -626,19 +621,6 @@
             self.scores[-1][swap_max_score],
             self.scores[-1][swap_best_path],
         )
-
-=======
-            scores.append([elem.item() for elem in softmax.flatten()])
-        # This has been taken from https://github.com/zalandoresearch/flair/pull/642
-        swap_best_path, swap_max_score = (
-            best_path[0],
-            scores[-1].index(max(scores[-1])),
-        )
-        scores[-1][swap_best_path], scores[-1][swap_max_score] = (
-            scores[-1][swap_max_score],
-            scores[-1][swap_best_path],
-        )
->>>>>>> fd62d01b
 
         start = best_path.pop()
         assert start == self.tag_dictionary.get_idx_for_item(START_TAG)
