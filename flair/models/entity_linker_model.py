import logging
import re
from functools import lru_cache
from pathlib import Path
from typing import Any, Callable, Dict, List, Optional, Set, Union
from unicodedata import category

import torch

import flair.embeddings
import flair.nn
from flair.data import Dictionary, Sentence, Span
from flair.file_utils import cached_path

log = logging.getLogger("flair")


class CandidateGenerator:
    """Given a string, the CandidateGenerator returns possible target classes as candidates."""

    def __init__(self, candidates: Union[str, Dict], backoff: bool = True) -> None:
        # internal candidate lists of generator
        self.mention_to_candidates_map: Dict = {}

        # load Zelda candidates if so passed
        if isinstance(candidates, str) and candidates.lower() == "zelda":
            zelda_path: str = "https://flair.informatik.hu-berlin.de/resources/datasets/zelda"
            zelda_candidates = cached_path(f"{zelda_path}/zelda_mention_entities_counter.pickle", cache_dir="datasets")
            import pickle

            with open(zelda_candidates, "rb") as handle:
                mention_entities_counter = pickle.load(handle)

            # create candidate lists
            candidate_lists = {}
            for mention in mention_entities_counter:
                candidate_lists[mention] = list(mention_entities_counter[mention].keys())

            self.mention_to_candidates_map = candidate_lists

        elif isinstance(candidates, Dict):
            self.mention_to_candidates_map = candidates

        # if lower casing is enabled, create candidate lists of lower cased versions
        self.backoff = backoff
        if self.backoff:
            # create a new dictionary for lower cased mentions
            lowercased_mention_to_candidates_map: Dict = {}

            # go through each mention and its candidates
            for mention, candidates in self.mention_to_candidates_map.items():
                backoff_mention = self._make_backoff_string(mention)
                # check if backoff mention already seen. If so, add candidates. Else, create new entry.
                if backoff_mention in lowercased_mention_to_candidates_map:
                    current_candidates = lowercased_mention_to_candidates_map[backoff_mention]
                    lowercased_mention_to_candidates_map[backoff_mention] = set(current_candidates).union(candidates)
                else:
                    lowercased_mention_to_candidates_map[backoff_mention] = candidates

            # set lowercased version as map
            self.mention_to_candidates_map = lowercased_mention_to_candidates_map

    @lru_cache(maxsize=50000)
    def _make_backoff_string(self, mention: str) -> str:
        backoff_mention = mention.lower()
        backoff_mention = "".join(ch for ch in backoff_mention if category(ch)[0] not in "P")
        backoff_mention = re.sub(" +", " ", backoff_mention)
        return backoff_mention

    def get_candidates(self, mention: str) -> Set[str]:
        """Given a mention, this method returns a set of candidate classes."""
        if self.backoff:
            mention = self._make_backoff_string(mention)

        return set(self.mention_to_candidates_map[mention]) if mention in self.mention_to_candidates_map else set()


class SpanClassifier(flair.nn.DefaultClassifier[Sentence, Span]):
    """Entity Linking Model.

    The model expects text/sentences with annotated entity mentions and predicts entities to these mentions.
    To this end a word embedding is used to embed the sentences and the embedding of the entity mention goes through a linear layer to get the actual class label.
    The model is able to predict '<unk>' for entity mentions that the model can not confidently match to any of the known labels.
    """

    def __init__(
        self,
        embeddings: flair.embeddings.TokenEmbeddings,
        label_dictionary: Dictionary,
        pooling_operation: str = "first_last",
        label_type: str = "nel",
        candidates: Optional[CandidateGenerator] = None,
        **classifierargs,
    ) -> None:
        """Initializes an EntityLinker.

        :param embeddings: embeddings used to embed the words/sentences
        :param label_dictionary: dictionary that gives ids to all classes. Should contain <unk>
        :param pooling_operation: either 'average', 'first', 'last' or 'first&last'. Specifies the way of how text representations of entity mentions (with more than one word) are handled.
        E.g. 'average' means that as text representation we take the average of the embeddings of the words in the mention. 'first&last' concatenates
        the embedding of the first and the embedding of the last word.
        :param label_type: name of the label you use.
        """
<<<<<<< HEAD
        super().__init__(
=======
        super(SpanClassifier, self).__init__(
>>>>>>> 13581adb
            embeddings=embeddings,
            label_dictionary=label_dictionary,
            final_embedding_size=embeddings.embedding_length * 2
            if pooling_operation == "first_last"
            else embeddings.embedding_length,
            **classifierargs,
        )

        self.pooling_operation = pooling_operation
        self._label_type = label_type

        cases: Dict[str, Callable[[Span, List[str]], torch.Tensor]] = {
            "average": self.emb_mean,
            "first": self.emb_first,
            "last": self.emb_last,
            "first_last": self.emb_firstAndLast,
        }

        if pooling_operation not in cases:
            raise KeyError('pooling_operation has to be one of "average", "first", "last" or "first_last"')

        self.aggregated_embedding = cases[pooling_operation]

        self.candidates = candidates

        self.to(flair.device)

    def emb_first(self, span: Span, embedding_names):
        return span.tokens[0].get_embedding(embedding_names)

    def emb_last(self, span: Span, embedding_names):
        return span.tokens[-1].get_embedding(embedding_names)

    def emb_firstAndLast(self, span: Span, embedding_names):
        return torch.cat(
            (span.tokens[0].get_embedding(embedding_names), span.tokens[-1].get_embedding(embedding_names)), 0
        )

    def emb_mean(self, span, embedding_names):
        return torch.mean(torch.stack([token.get_embedding(embedding_names) for token in span], 0), 0)

    def _get_data_points_from_sentence(self, sentence: Sentence) -> List[Span]:
        return sentence.get_spans(self.label_type)

    def _filter_data_point(self, data_point: Sentence) -> bool:
        return bool(data_point.get_labels(self.label_type))

    def _get_embedding_for_data_point(self, prediction_data_point: Span) -> torch.Tensor:
        return self.aggregated_embedding(prediction_data_point, self.embeddings.get_names())

    def _get_state_dict(self):
        model_state = {
            **super()._get_state_dict(),
            "word_embeddings": self.embeddings.save_embeddings(use_state_dict=False),
            "label_type": self.label_type,
            "label_dictionary": self.label_dictionary,
            "pooling_operation": self.pooling_operation,
            "loss_weights": self.weight_dict,
            "candidates": self.candidates,
        }
        return model_state

    def _print_predictions(self, batch, gold_label_type):
        lines = []
        for datapoint in batch:
            eval_line = f"\n{datapoint.to_original_text()}\n"

            for span in datapoint.get_spans(gold_label_type):
                symbol = "✓" if span.get_label(gold_label_type).value == span.get_label("predicted").value else "❌"
                eval_line += (
                    f' - "{span.text}" / {span.get_label(gold_label_type).value}'
                    f' --> {span.get_label("predicted").value} ({symbol})\n'
                )

            lines.append(eval_line)
        return lines

    @classmethod
    def _init_model_with_state_dict(cls, state, **kwargs):
        # remap state dict for models serialized with Flair <= 0.11.3
        import re

        state_dict = state["state_dict"]
        for key in list(state_dict.keys()):
            state_dict[re.sub("^word_embeddings\\.", "embeddings.", key)] = state_dict.pop(key)

        return super()._init_model_with_state_dict(
            state,
            embeddings=state.get("word_embeddings"),
            label_dictionary=state.get("label_dictionary"),
            label_type=state.get("label_type"),
            pooling_operation=state.get("pooling_operation"),
            loss_weights=state.get("loss_weights", {"<unk>": 0.3}),
            candidates=state.get("candidates", None),
            **kwargs,
        )

    @property
    def label_type(self):
        return self._label_type

    def _mask_scores(self, scores: torch.Tensor, data_points: List[Span]):
        if not self.candidates:
            return scores

        masked_scores = -torch.inf * torch.ones(scores.size(), requires_grad=True, device=flair.device)

        for idx, span in enumerate(data_points):
            # get the candidates
            candidate_set = self.candidates.get_candidates(span.text)
            # during training, add the gold value as candidate
            if self.training:
                candidate_set.add(span.get_label(self.label_type).value)
            candidate_set.add("<unk>")
            indices_of_candidates = [self.label_dictionary.get_idx_for_item(candidate) for candidate in candidate_set]
            masked_scores[idx, indices_of_candidates] = scores[idx, indices_of_candidates]

        return masked_scores

    @classmethod
    def load(cls, model_path: Union[str, Path, Dict[str, Any]]) -> "SpanClassifier":
        from typing import cast

        return cast("SpanClassifier", super().load(model_path=model_path))


def EntityLinker(**classifierargs):
    from warnings import warn

    warn("The EntityLinker class is deprecated and will be removed in Flair 1.0. Use SpanClassifier instead!")
    return SpanClassifier(**classifierargs)<|MERGE_RESOLUTION|>--- conflicted
+++ resolved
@@ -101,11 +101,8 @@
         the embedding of the first and the embedding of the last word.
         :param label_type: name of the label you use.
         """
-<<<<<<< HEAD
         super().__init__(
-=======
         super(SpanClassifier, self).__init__(
->>>>>>> 13581adb
             embeddings=embeddings,
             label_dictionary=label_dictionary,
             final_embedding_size=embeddings.embedding_length * 2
