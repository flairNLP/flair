--- conflicted
+++ resolved
@@ -717,17 +717,15 @@
     def allow_unk_tag(self) -> bool:
         return self._allow_unk_tag
 
-<<<<<<< HEAD
     def get_used_tokens(self, corpus: Corpus) -> typing.Iterable[List[str]]:
         yield from super().get_used_tokens(corpus)
         for sentence in _iter_dataset(corpus.get_all_sentences()):
             for span in sentence.get_spans(self.label_type):
                 yield self.encoding_strategy.encode_head(span, span.get_label(self.label_type)).split(" ")
                 yield self.encoding_strategy.encode_tail(span, span.get_label(self.label_type)).split(" ")
-=======
+
     @classmethod
     def load(cls, model_path: Union[str, Path, Dict[str, Any]]) -> "RelationClassifier":
         from typing import cast
 
-        return cast("RelationClassifier", super().load(model_path=model_path))
->>>>>>> 943cab86
+        return cast("RelationClassifier", super().load(model_path=model_path))