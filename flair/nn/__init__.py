<<<<<<< HEAD
from .decoder import LayerwiseDecoder, PrototypicalDecoder
from .dropout import LockedDropout, WordDropout
from .model import Classifier, DefaultClassifier, Model

__all__ = ["LockedDropout", "WordDropout", "Classifier", "DefaultClassifier", "Model", "PrototypicalDecoder", "LayerwiseDecoder"]
=======
from .decoder import LabelVerbalizerDecoder, PrototypicalDecoder
from .dropout import LockedDropout, WordDropout
from .model import Classifier, DefaultClassifier, Model

__all__ = [
    "LockedDropout",
    "WordDropout",
    "Classifier",
    "DefaultClassifier",
    "Model",
    "PrototypicalDecoder",
    "LabelVerbalizerDecoder",
]
>>>>>>> ddf3bb3e
<|MERGE_RESOLUTION|>--- conflicted
+++ resolved
@@ -1,11 +1,4 @@
-<<<<<<< HEAD
-from .decoder import LayerwiseDecoder, PrototypicalDecoder
-from .dropout import LockedDropout, WordDropout
-from .model import Classifier, DefaultClassifier, Model
-
-__all__ = ["LockedDropout", "WordDropout", "Classifier", "DefaultClassifier", "Model", "PrototypicalDecoder", "LayerwiseDecoder"]
-=======
-from .decoder import LabelVerbalizerDecoder, PrototypicalDecoder
+from .decoder import LayerwiseDecoder, LabelVerbalizerDecoder, PrototypicalDecoder
 from .dropout import LockedDropout, WordDropout
 from .model import Classifier, DefaultClassifier, Model
 
@@ -15,7 +8,7 @@
     "Classifier",
     "DefaultClassifier",
     "Model",
-    "PrototypicalDecoder",
+    "PrototypicalDecoder", 
+    "LayerwiseDecoder",
     "LabelVerbalizerDecoder",
-]
->>>>>>> ddf3bb3e
+]