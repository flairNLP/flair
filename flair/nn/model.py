--- conflicted
+++ resolved
@@ -24,9 +24,10 @@
 
 
 class Model(torch.nn.Module, typing.Generic[DT], ABC):
-    """Abstract base class for all downstream task models in Flair,
-    such as SequenceTagger and TextClassifier.
-    Every new type of model must implement these methods."""
+    """Abstract base class for all downstream task models in Flair, such as SequenceTagger and TextClassifier.
+
+    Every new type of model must implement these methods.
+    """
 
     model_card: Optional[Dict[str, Any]] = None
 
@@ -39,7 +40,9 @@
     @abstractmethod
     def forward_loss(self, data_points: List[DT]) -> Tuple[torch.Tensor, int]:
         """Performs a forward pass and returns a loss tensor for backpropagation.
-        Implement this to enable training."""
+
+        Implement this to enable training.
+        """
         raise NotImplementedError
 
     @abstractmethod
@@ -56,8 +59,9 @@
         return_loss: bool = True,
         **kwargs,
     ) -> Result:
-        """Evaluates the model. Returns a Result object containing evaluation
-        results and a loss value. Implement this to enable evaluation.
+        """Evaluates the model. Returns a Result object containing evaluation results and a loss value.
+
+        Implement this to enable evaluation.
         :param data_loader: DataLoader that iterates over dataset to be evaluated
         :param out_path: Optional output path to store predictions
         :param embedding_storage_mode: One of 'none', 'cpu' or 'gpu'. 'none' means all embeddings are deleted and freshly recomputed, 'cpu' means all embeddings are stored on CPU, or 'gpu' means all embeddings are stored on GPU  # noqa: E501
@@ -94,8 +98,8 @@
         return model_name
 
     def save(self, model_file: Union[str, Path], checkpoint: bool = False):
-        """
-        Saves the current model to the provided file.
+        """Saves the current model to the provided file.
+
         :param model_file: the model file
         """
         model_state = self._get_state_dict()
@@ -109,8 +113,8 @@
 
     @classmethod
     def load(cls, model_path: Union[str, Path, Dict[str, Any]]) -> "Model":
-        """
-        Loads the model from the given file.
+        """Loads the model from the given file.
+
         :param model_path: the model file or the already loaded state dict
         :return: the loaded text classifier model
         """
@@ -209,10 +213,11 @@
 
 
 class Classifier(Model[DT], typing.Generic[DT], ReduceTransformerVocabMixin, ABC):
-    """Abstract base class for all Flair models that do classification,
-    both single- and multi-label. It inherits from flair.nn.Model and adds an
-    unified evaluate() function so that all classification models use the same
-    evaluation routines and compute the same numbers."""
+    """Abstract base class for all Flair models that do classification.
+
+    The classifier inherits from flair.nn.Model and adds unified functionality for both, single- and multi-label
+    classification and evaluation. Therefore, it is ensured to have a fair comparison between multiple classifiers.
+    """
 
     def evaluate(
         self,
@@ -490,8 +495,9 @@
         return_loss=False,
         embedding_storage_mode="none",
     ):
-        """
-        Predicts the class labels for the given sentences. The labels are directly added to the sentences.  # noqa: E501
+        """Predicts the class labels for the given sentences.
+
+        The labels are directly added to the sentences.
         :param sentences: list of sentences
         :param mini_batch_size: mini batch size to use
         :param return_probabilities_for_all_classes : return probabilities for all classes instead of only best predicted  # noqa: E501
@@ -532,21 +538,12 @@
 
 
 class DefaultClassifier(Classifier[DT], typing.Generic[DT, DT2], ABC):
-<<<<<<< HEAD
-    """Default base class for all Flair models that do classification, both
-    single- and multi-label. It inherits from flair.nn.Classifier and thus from
-    flair.nn.Model. All features shared by all classifiers are implemented here,
-    including the loss calculation and the predict() method. Currently, the
-    TextClassifier, RelationExtractor, TextPairClassifier and
-    TokenClassifier implement this class.
-=======
     """Default base class for all Flair models that do classification.
 
     It inherits from flair.nn.Classifier and thus from flair.nn.Model. All features shared by all classifiers are
     implemented here, including the loss calculation, prediction heads for both single- and multi- label classification
     and the `predict()` method. Example implementations of this class are the TextClassifier, RelationExtractor,
     TextPairClassifier and TokenClassifier.
->>>>>>> aa0c92ba
     """
 
     def __init__(
@@ -620,7 +617,10 @@
         self.train_on_gold_pairs_only = train_on_gold_pairs_only
 
     def _filter_data_point(self, data_point: DT) -> bool:
-        """Specify if a data point should be kept. That way you can remove for example empty texts.
+        """Specify if a data point should be kept.
+
+        That way you can remove for example empty texts. Per default all datapoints that have length zero
+        will be removed.
         Return true if the data point should be kept and false if it should be removed.
         """
         return True if len(data_point) > 0 else False
@@ -631,15 +631,22 @@
 
     @abstractmethod
     def _get_data_points_from_sentence(self, sentence: DT) -> List[DT2]:
-        """Returns the data_points to which labels are added (Sentence, Span, Token, ... objects)"""
+        """Returns the data_points to which labels are added.
+
+        The results should be of any type that inherits from DataPoint (Sentence, Span, Token, ... objects).
+        """
         raise NotImplementedError
 
     def _get_data_points_for_batch(self, sentences: List[DT]) -> List[DT2]:
-        """Returns the data_points to which labels are added (Sentence, Span, Token, ... objects)"""
+        """Returns the data_points to which labels are added.
+
+        The results should be of any type that inherits from DataPoint (Sentence, Span, Token, ... objects).
+        """
         return [data_point for sentence in sentences for data_point in self._get_data_points_from_sentence(sentence)]
 
     def _get_label_of_datapoint(self, data_point: DT2) -> List[str]:
         """Extracts the labels from the data points.
+
         Each data point might return a list of strings, representing multiple labels.
         """
         if self.multi_label:
@@ -758,14 +765,14 @@
         return_loss=False,
         embedding_storage_mode="none",
     ):
-        """
-        Predicts the class labels for the given sentences. The labels are directly added to the sentences.  # noqa: E501
+        """Predicts the class labels for the given sentences. The labels are directly added to the sentences.
+
         :param sentences: list of sentences
         :param mini_batch_size: mini batch size to use
         :param return_probabilities_for_all_classes : return probabilities for all classes instead of only best predicted  # noqa: E501
         :param verbose: set to True to display a progress bar
         :param return_loss: set to True to return loss
-        :param label_name: set this to change the name of the label type that is predicted  # noqa: E501
+        :param label_name: set this to change the name of the label type that is predicted
         :param embedding_storage_mode: default is 'none' which is always best. Only set to 'cpu' or 'gpu' if you wish to not only predict, but also keep the generated embeddings in CPU or GPU memory respectively.  # noqa: E501
         'gpu' to store embeddings in GPU memory.
         """
@@ -884,13 +891,8 @@
             if return_loss:
                 if has_unknown_label:
                     log.info(
-<<<<<<< HEAD
                         "During evaluation, encountered labels that are not in the label_dictionary:"
                         "Evaluation loss is computed without them."
-=======
-                        f"During evaluation, encountered labels that are not in the label_dictionary:"
-                        f"Evaluation loss is computed without them."
->>>>>>> aa0c92ba
                     )
                 return overall_loss, label_count
 
