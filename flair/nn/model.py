--- conflicted
+++ resolved
@@ -550,7 +550,6 @@
             lines.append(eval_line)
         return lines
 
-<<<<<<< HEAD
     @property
     def supports_smaller_training_vocab(self) -> bool:
         # the smaller training vocab expects classification tasks, otherwise it won't work.
@@ -559,13 +558,12 @@
     def get_used_tokens(self, corpus: Corpus) -> typing.Iterable[List[str]]:
         for sentence in _iter_dataset(corpus.get_all_sentences()):
             yield [t.text for t in sentence]
-=======
+
     @classmethod
     def load(cls, model_path: Union[str, Path, Dict[str, Any]]) -> "Classifier":
         from typing import cast
 
         return cast("Classifier", super().load(model_path=model_path))
->>>>>>> 943cab86
 
 
 class DefaultClassifier(Classifier[DT], typing.Generic[DT, DT2], ABC):
