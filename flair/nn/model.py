import inspect
import itertools
import logging
import typing
from abc import ABC, abstractmethod
from collections import Counter
from pathlib import Path
from typing import Any, Dict, List, Optional, Set, Tuple, Union

import torch.nn
from torch.nn.modules.loss import _Loss
from torch.utils.data.dataset import Dataset
from tqdm import tqdm

import flair
from flair.data import DT, DT2, Corpus, Dictionary, Sentence, _iter_dataset
from flair.datasets import DataLoader, FlairDatapointDataset
from flair.embeddings import Embeddings
from flair.embeddings.base import load_embeddings
from flair.file_utils import Tqdm, load_torch_state
from flair.training_utils import Result, store_embeddings

log = logging.getLogger("flair")


class Model(torch.nn.Module, typing.Generic[DT], ABC):
    """Abstract base class for all downstream task models in Flair, such as SequenceTagger and TextClassifier.

    Every new type of model must implement these methods.
    """

    model_card: Optional[Dict[str, Any]] = None

    @property
    @abstractmethod
    def label_type(self):
        """Each model predicts labels of a certain type."""
        # TODO: can we find a better name for this?
        raise NotImplementedError

    @abstractmethod
    def forward_loss(self, data_points: List[DT]) -> Tuple[torch.Tensor, int]:
        """Performs a forward pass and returns a loss tensor for backpropagation.

        Implement this to enable training.
        """
        raise NotImplementedError

    @abstractmethod
    def evaluate(
        self,
        data_points: Union[List[DT], Dataset],
        gold_label_type: str,
        out_path: Union[str, Path] = None,
        embedding_storage_mode: str = "none",
        mini_batch_size: int = 32,
        main_evaluation_metric: Tuple[str, str] = ("micro avg", "f1-score"),
        exclude_labels: List[str] = [],
        gold_label_dictionary: Optional[Dictionary] = None,
        return_loss: bool = True,
        **kwargs,
    ) -> Result:
        """Evaluates the model. Returns a Result object containing evaluation results and a loss value.

        Implement this to enable evaluation.
        :param data_loader: DataLoader that iterates over dataset to be evaluated
        :param out_path: Optional output path to store predictions
        :param embedding_storage_mode: One of 'none', 'cpu' or 'gpu'. 'none' means all embeddings are deleted and freshly recomputed, 'cpu' means all embeddings are stored on CPU, or 'gpu' means all embeddings are stored on GPU  # noqa: E501
        :return: Returns a Tuple consisting of a Result object and a loss float value
        """
        raise NotImplementedError

    def _get_state_dict(self):
        """Returns the state dictionary for this model."""
        state_dict = {"state_dict": self.state_dict()}

        # Always include the name of the Model class for which the state dict holds
        state_dict["__cls__"] = self.__class__.__name__

        return state_dict

    @classmethod
    def _init_model_with_state_dict(cls, state, **kwargs):
        """Initialize the model from a state dictionary."""
        if "embeddings" in kwargs:
            embeddings = kwargs.pop("embeddings")
            if isinstance(embeddings, dict):
                embeddings = load_embeddings(embeddings)
            kwargs["embeddings"] = embeddings

        model = cls(**kwargs)

        model.load_state_dict(state["state_dict"])

        return model

    @staticmethod
    def _fetch_model(model_name) -> str:
        return model_name

    def save(self, model_file: Union[str, Path], checkpoint: bool = False):
        """Saves the current model to the provided file.

        :param model_file: the model file
        """
        model_state = self._get_state_dict()

        # write out a "model card" if one is set
        if self.model_card is not None:
            model_state["model_card"] = self.model_card

        # save model
        torch.save(model_state, str(model_file), pickle_protocol=4)

    @classmethod
    def load(cls, model_path: Union[str, Path, Dict[str, Any]]) -> "Model":
        """Loads the model from the given file.

        :param model_path: the model file or the already loaded state dict
        :return: the loaded text classifier model
        """
        # if this class is abstract, go through all inheriting classes and try to fetch and load the model
        if inspect.isabstract(cls):
            # get all non-abstract subclasses
            subclasses = get_non_abstract_subclasses(cls)

            # try to fetch the model for each subclass. if fetching is possible, load model and return it
            for model_cls in subclasses:
                try:
                    new_model_path = model_cls._fetch_model(model_path)
                    if new_model_path != model_path:
                        return model_cls.load(new_model_path)
                except Exception:
                    # skip any invalid loadings, e.g. not found on huggingface hub
                    continue

            # if the model cannot be fetched, load as a file
            state = model_path if isinstance(model_path, dict) else load_torch_state(str(model_path))

            # try to get model class from state
            cls_name = state.pop("__cls__", None)
            if cls_name:
                for model_cls in subclasses:
                    if cls_name == model_cls.__name__:
                        return model_cls.load(state)

            # older (flair 11.3 and below) models do not contain cls information. In this case, try all subclasses
            for model_cls in subclasses:
                # if str(model_cls) == "<class 'flair.models.pairwise_classification_model.TextPairClassifier'>": continue
                try:
                    model = model_cls.load(state)
                    return model
                except Exception as e:
                    print(e)
                    # skip any invalid loadings, e.g. not found on huggingface hub
                    continue

            raise ValueError(f"Could not find any model with name '{model_path}'")

        else:
            # if this class is not abstract, fetch the model and load it
            if not isinstance(model_path, dict):
                model_file = cls._fetch_model(str(model_path))
                state = load_torch_state(model_file)
            else:
                state = model_path

            if "__cls__" in state:
                state.pop("__cls__")

            model = cls._init_model_with_state_dict(state)

            if "model_card" in state:
                model.model_card = state["model_card"]

            model.eval()
            model.to(flair.device)

        return model

    def print_model_card(self):
        if hasattr(self, "model_card"):
            param_out = "\n------------------------------------\n"
            param_out += "--------- Flair Model Card ---------\n"
            param_out += "------------------------------------\n"
            param_out += "- this Flair model was trained with:\n"
            param_out += f"-- Flair version {self.model_card['flair_version']}\n"
            param_out += f"-- PyTorch version {self.model_card['pytorch_version']}\n"
            if "transformers_version" in self.model_card:
                param_out += "-- Transformers version " f"{self.model_card['transformers_version']}\n"
            param_out += "------------------------------------\n"

            param_out += "------- Training Parameters: -------\n"
            param_out += "------------------------------------\n"
            training_params = "\n".join(
                f'-- {param} = {self.model_card["training_parameters"][param]}'
                for param in self.model_card["training_parameters"]
            )
            param_out += training_params + "\n"
            param_out += "------------------------------------\n"

            log.info(param_out)
        else:
            log.info(
                "This model has no model card (likely because it is not yet "
                "trained or was trained with Flair version < 0.9.1)"
            )


class ReduceTransformerVocabMixin(ABC):
    @abstractmethod
    def get_used_tokens(self, corpus: Corpus) -> typing.Iterable[List[str]]:
        pass


class Classifier(Model[DT], typing.Generic[DT], ReduceTransformerVocabMixin, ABC):
    """Abstract base class for all Flair models that do classification.

    The classifier inherits from flair.nn.Model and adds unified functionality for both, single- and multi-label
    classification and evaluation. Therefore, it is ensured to have a fair comparison between multiple classifiers.
    """

    def evaluate(
        self,
        data_points: Union[List[DT], Dataset],
        gold_label_type: str,
        out_path: Union[str, Path] = None,
        embedding_storage_mode: str = "none",
        mini_batch_size: int = 32,
        main_evaluation_metric: Tuple[str, str] = ("micro avg", "f1-score"),
        exclude_labels: List[str] = [],
        gold_label_dictionary: Optional[Dictionary] = None,
        return_loss: bool = True,
        **kwargs,
    ) -> Result:
        import numpy as np
        import sklearn

        # make sure <unk> is contained in gold_label_dictionary, if given
        if gold_label_dictionary and not gold_label_dictionary.add_unk:
            raise AssertionError("gold_label_dictionary must have add_unk set to true in initialization.")

        # read Dataset into data loader, if list of sentences passed, make Dataset first
        if not isinstance(data_points, Dataset):
            data_points = FlairDatapointDataset(data_points)

        with torch.no_grad():
            # loss calculation
            eval_loss = torch.zeros(1, device=flair.device)
            average_over = 0

            # variables for printing
            lines: List[str] = []

            # variables for computing scores
            all_spans: Set[str] = set()
            all_true_values = {}
            all_predicted_values = {}

            loader = DataLoader(data_points, batch_size=mini_batch_size)

            sentence_id = 0
            for batch in Tqdm.tqdm(loader):
                # remove any previously predicted labels
                for datapoint in batch:
                    datapoint.remove_labels("predicted")

                # predict for batch
                loss_and_count = self.predict(
                    batch,
                    embedding_storage_mode=embedding_storage_mode,
                    mini_batch_size=mini_batch_size,
                    label_name="predicted",
                    return_loss=return_loss,
                )

                if return_loss:
                    if isinstance(loss_and_count, tuple):
                        average_over += loss_and_count[1]
                        eval_loss += loss_and_count[0]
                    else:
                        eval_loss += loss_and_count

                # get the gold labels
                for datapoint in batch:
                    for gold_label in datapoint.get_labels(gold_label_type):
                        representation = str(sentence_id) + ": " + gold_label.unlabeled_identifier

                        value = gold_label.value
                        if gold_label_dictionary and gold_label_dictionary.get_idx_for_item(value) == 0:
                            value = "<unk>"

                        if representation not in all_true_values:
                            all_true_values[representation] = [value]
                        else:
                            all_true_values[representation].append(value)

                        if representation not in all_spans:
                            all_spans.add(representation)

                    for predicted_span in datapoint.get_labels("predicted"):
                        representation = str(sentence_id) + ": " + predicted_span.unlabeled_identifier

                        # add to all_predicted_values
                        if representation not in all_predicted_values:
                            all_predicted_values[representation] = [predicted_span.value]
                        else:
                            all_predicted_values[representation].append(predicted_span.value)

                        if representation not in all_spans:
                            all_spans.add(representation)

                    sentence_id += 1

                store_embeddings(batch, embedding_storage_mode)

                # make printout lines
                if out_path:
                    lines.extend(self._print_predictions(batch, gold_label_type))

            # convert true and predicted values to two span-aligned lists
            true_values_span_aligned = []
            predicted_values_span_aligned = []
            for span in all_spans:
                list_of_gold_values_for_span = all_true_values[span] if span in all_true_values else ["O"]
                # delete exluded labels if exclude_labels is given
                for excluded_label in exclude_labels:
                    if excluded_label in list_of_gold_values_for_span:
                        list_of_gold_values_for_span.remove(excluded_label)
                # if after excluding labels, no label is left, ignore the datapoint
                if not list_of_gold_values_for_span:
                    continue
                true_values_span_aligned.append(list_of_gold_values_for_span)
                predicted_values_span_aligned.append(
                    all_predicted_values[span] if span in all_predicted_values else ["O"]
                )

            # write all_predicted_values to out_file if set
            if out_path:
                with open(Path(out_path), "w", encoding="utf-8") as outfile:
                    outfile.write("".join(lines))

            # make the evaluation dictionary
            evaluation_label_dictionary = Dictionary(add_unk=False)
            evaluation_label_dictionary.add_item("O")
            for true_values in all_true_values.values():
                for label in true_values:
                    evaluation_label_dictionary.add_item(label)
            for predicted_values in all_predicted_values.values():
                for label in predicted_values:
                    evaluation_label_dictionary.add_item(label)

        # check if this is a multi-label problem
        multi_label = False
        for true_instance, predicted_instance in zip(true_values_span_aligned, predicted_values_span_aligned):
            if len(true_instance) > 1 or len(predicted_instance) > 1:
                multi_label = True
                break

        log.debug(f"Evaluating as a multi-label problem: {multi_label}")

        # compute numbers by formatting true and predicted such that Scikit-Learn can use them
        y_true = []
        y_pred = []
        if multi_label:
            # multi-label problems require a multi-hot vector for each true and predicted label
            for true_instance in true_values_span_aligned:
                y_true_instance = np.zeros(len(evaluation_label_dictionary), dtype=int)
                for true_value in true_instance:
                    y_true_instance[evaluation_label_dictionary.get_idx_for_item(true_value)] = 1
                y_true.append(y_true_instance.tolist())

            for predicted_values in predicted_values_span_aligned:
                y_pred_instance = np.zeros(len(evaluation_label_dictionary), dtype=int)
                for predicted_value in predicted_values:
                    y_pred_instance[evaluation_label_dictionary.get_idx_for_item(predicted_value)] = 1
                y_pred.append(y_pred_instance.tolist())
        else:
            # single-label problems can do with a single index for each true and predicted label
            y_true = [
                evaluation_label_dictionary.get_idx_for_item(true_instance[0])
                for true_instance in true_values_span_aligned
            ]
            y_pred = [
                evaluation_label_dictionary.get_idx_for_item(predicted_instance[0])
                for predicted_instance in predicted_values_span_aligned
            ]

        # now, calculate evaluation numbers
        target_names = []
        labels = []

        counter = Counter(itertools.chain.from_iterable(all_true_values.values()))
        counter.update(list(itertools.chain.from_iterable(all_predicted_values.values())))

        for label_name, count in counter.most_common():
            if label_name == "O":
                continue
            target_names.append(label_name)
            labels.append(evaluation_label_dictionary.get_idx_for_item(label_name))

        # there is at least one gold label or one prediction (default)
        if len(all_true_values) + len(all_predicted_values) > 1:
            classification_report = sklearn.metrics.classification_report(
                y_true,
                y_pred,
                digits=4,
                target_names=target_names,
                zero_division=0,
                labels=labels,
            )

            classification_report_dict = sklearn.metrics.classification_report(
                y_true,
                y_pred,
                target_names=target_names,
                zero_division=0,
                output_dict=True,
                labels=labels,
            )

            accuracy_score = round(sklearn.metrics.accuracy_score(y_true, y_pred), 4)
            macro_f_score = round(classification_report_dict["macro avg"]["f1-score"], 4)

            # if there is only one label, then "micro avg" = "macro avg"
            if len(target_names) == 1:
                classification_report_dict["micro avg"] = classification_report_dict["macro avg"]

            if "micro avg" in classification_report_dict:
                # micro average is only computed if zero-label exists (for instance "O")
                micro_f_score = round(classification_report_dict["micro avg"]["f1-score"], 4)
            else:
                # if no zero-label exists (such as in POS tagging) micro average is equal to accuracy
                micro_f_score = round(classification_report_dict["accuracy"], 4)

            # same for the main score
            if "micro avg" not in classification_report_dict and main_evaluation_metric[0] == "micro avg":
                main_score = classification_report_dict["accuracy"]
            else:
                main_score = classification_report_dict[main_evaluation_metric[0]][main_evaluation_metric[1]]

        else:
            # issue error and default all evaluation numbers to 0.
            log.error(
                "ACHTUNG! No gold labels and no all_predicted_values found! "
                "Could be an error in your corpus or how you "
                "initialize the trainer!"
            )
            accuracy_score = micro_f_score = macro_f_score = main_score = 0.0
            classification_report = ""
            classification_report_dict = {}

        detailed_result = (
            "\nResults:"
            f"\n- F-score (micro) {micro_f_score}"
            f"\n- F-score (macro) {macro_f_score}"
            f"\n- Accuracy {accuracy_score}"
            "\n\nBy class:\n" + classification_report
        )

        scores: Dict[Union[Tuple[str, ...], str], Any] = {}

        for avg_type in ("micro avg", "macro avg"):
            for metric_type in ("f1-score", "precision", "recall"):
                if avg_type == "micro avg" and avg_type not in classification_report_dict:
                    value = classification_report_dict["accuracy"]

                else:
                    value = classification_report_dict[avg_type][metric_type]

                scores[(avg_type, metric_type)] = value

        scores["accuracy"] = accuracy_score

        if average_over > 0:
            eval_loss /= average_over
        scores["loss"] = eval_loss.item()

        result = Result(
            main_score=main_score,
            detailed_results=detailed_result,
            classification_report=classification_report_dict,
            scores=scores,
        )

        return result

    @abstractmethod
    def predict(
        self,
        sentences: Union[List[DT], DT],
        mini_batch_size: int = 32,
        return_probabilities_for_all_classes: bool = False,
        verbose: bool = False,
        label_name: Optional[str] = None,
        return_loss=False,
        embedding_storage_mode="none",
    ):
        """Predicts the class labels for the given sentences.

        The labels are directly added to the sentences.
        :param sentences: list of sentences
        :param mini_batch_size: mini batch size to use
        :param return_probabilities_for_all_classes : return probabilities for all classes instead of only best predicted  # noqa: E501
        :param verbose: set to True to display a progress bar
        :param return_loss: set to True to return loss
        :param label_name: set this to change the name of the label type that is predicted  # noqa: E501
        :param embedding_storage_mode: default is 'none' which is always best. Only set to 'cpu' or 'gpu' if you wish to not only predict, but also keep the generated embeddings in CPU or GPU memory respectively. 'gpu' to store embeddings in GPU memory.  # noqa: E501
        """
        raise NotImplementedError

    def _print_predictions(self, batch, gold_label_type):
        lines = []
        for datapoint in batch:
            # check if there is a label mismatch
            g = [label.labeled_identifier for label in datapoint.get_labels(gold_label_type)]
            p = [label.labeled_identifier for label in datapoint.get_labels("predicted")]
            g.sort()
            p.sort()
            correct_string = " -> MISMATCH!\n" if g != p else ""
            # print info
            eval_line = (
                f"{datapoint.text}\n"
                f" - Gold: {', '.join(label.value if label.data_point == datapoint else label.labeled_identifier for label in datapoint.get_labels(gold_label_type))}\n"
                f" - Pred: {', '.join(label.value if label.data_point == datapoint else label.labeled_identifier for label in datapoint.get_labels('predicted'))}\n{correct_string}\n"
            )
            lines.append(eval_line)
        return lines

    def get_used_tokens(self, corpus: Corpus) -> typing.Iterable[List[str]]:
        for sentence in _iter_dataset(corpus.get_all_sentences()):
            yield [t.text for t in sentence]

    @classmethod
    def load(cls, model_path: Union[str, Path, Dict[str, Any]]) -> "Classifier":
        from typing import cast

        return cast("Classifier", super().load(model_path=model_path))


class DefaultClassifier(Classifier[DT], typing.Generic[DT, DT2], ABC):
<<<<<<< HEAD
    """Default base class for all Flair models that do classification, both
    single- and multi-label. It inherits from flair.nn.Classifier and thus from
    flair.nn.Model. All features shared by all classifiers are implemented here,
    including the loss calculation and the predict() method. Currently, the
    TextClassifier, RelationExtractor, TextPairClassifier and
    TokenClassifier implement this class.
=======
    """Default base class for all Flair models that do classification.

    It inherits from flair.nn.Classifier and thus from flair.nn.Model. All features shared by all classifiers are
    implemented here, including the loss calculation, prediction heads for both single- and multi- label classification
    and the `predict()` method. Example implementations of this class are the TextClassifier, RelationExtractor,
    TextPairClassifier and SimpleSequenceTagger.
>>>>>>> 3bc77368
    """

    def __init__(
        self,
        embeddings: Embeddings,
        label_dictionary: Dictionary,
        final_embedding_size: int,
        dropout: float = 0.0,
        locked_dropout: float = 0.0,
        word_dropout: float = 0.0,
        multi_label: bool = False,
        multi_label_threshold: float = 0.5,
        loss_weights: Dict[str, float] = None,
        decoder: Optional[torch.nn.Module] = None,
        inverse_model: bool = False,
        train_on_gold_pairs_only: bool = False,
        should_embed_sentence: bool = True,
    ):
        super().__init__()

        # set the embeddings
        self.embeddings = embeddings

        # initialize the label dictionary
        self.label_dictionary: Dictionary = label_dictionary

        # initialize the decoder
        if decoder is not None:
            self.decoder = decoder
            self._custom_decoder = True
        else:
            self.decoder = torch.nn.Linear(final_embedding_size, len(self.label_dictionary))
            torch.nn.init.xavier_uniform_(self.decoder.weight)
            self._custom_decoder = False

        # set up multi-label logic
        self.multi_label = multi_label
        self.multi_label_threshold = multi_label_threshold
        self.final_embedding_size = final_embedding_size
        self.inverse_model = inverse_model

        # init dropouts
        self.dropout: torch.nn.Dropout = torch.nn.Dropout(dropout)
        self.locked_dropout = flair.nn.LockedDropout(locked_dropout)
        self.word_dropout = flair.nn.WordDropout(word_dropout)
        self.should_embed_sentence = should_embed_sentence

        # loss weights and loss function
        self.weight_dict = loss_weights
        # Initialize the weight tensor
        if loss_weights is not None:
            n_classes = len(self.label_dictionary)
            weight_list = [1.0 for i in range(n_classes)]
            for i, tag in enumerate(self.label_dictionary.get_items()):
                if tag in loss_weights.keys():
                    weight_list[i] = loss_weights[tag]
            self.loss_weights: Optional[torch.Tensor] = torch.FloatTensor(weight_list).to(flair.device)
        else:
            self.loss_weights = None

        # set up gradient reversal if so specified
        if inverse_model:
            from pytorch_revgrad import RevGrad

            self.gradient_reversal = RevGrad()

        if self.multi_label:
            self.loss_function: _Loss = torch.nn.BCEWithLogitsLoss(weight=self.loss_weights, reduction="sum")
        else:
            self.loss_function = torch.nn.CrossEntropyLoss(weight=self.loss_weights, reduction="sum")
        self.train_on_gold_pairs_only = train_on_gold_pairs_only

    def _filter_data_point(self, data_point: DT) -> bool:
        """Specify if a data point should be kept.

        That way you can remove for example empty texts. Per default all datapoints that have length zero
        will be removed.
        Return true if the data point should be kept and false if it should be removed.
        """
        return True if len(data_point) > 0 else False

    @abstractmethod
    def _get_embedding_for_data_point(self, prediction_data_point: DT2) -> torch.Tensor:
        raise NotImplementedError()

    @abstractmethod
    def _get_data_points_from_sentence(self, sentence: DT) -> List[DT2]:
        """Returns the data_points to which labels are added.

        The results should be of any type that inherits from DataPoint (Sentence, Span, Token, ... objects).
        """
        raise NotImplementedError

    def _get_data_points_for_batch(self, sentences: List[DT]) -> List[DT2]:
        """Returns the data_points to which labels are added.

        The results should be of any type that inherits from DataPoint (Sentence, Span, Token, ... objects).
        """
        return [data_point for sentence in sentences for data_point in self._get_data_points_from_sentence(sentence)]

    def _get_label_of_datapoint(self, data_point: DT2) -> List[str]:
        """Extracts the labels from the data points.

        Each data point might return a list of strings, representing multiple labels.
        """
        if self.multi_label:
            return [label.value for label in data_point.get_labels(self.label_type)]
        else:
            return [data_point.get_label(self.label_type).value]

    @property
    def multi_label_threshold(self):
        return self._multi_label_threshold

    @multi_label_threshold.setter
    def multi_label_threshold(self, x):  # setter method
        if type(x) is dict:
            if "default" in x:
                self._multi_label_threshold = x
            else:
                raise Exception('multi_label_threshold dict should have a "default" key')
        else:
            self._multi_label_threshold = {"default": x}

    def _prepare_label_tensor(self, prediction_data_points: List[DT2]) -> torch.Tensor:
        labels = [self._get_label_of_datapoint(dp) for dp in prediction_data_points]
        if self.multi_label:
            return torch.tensor(
                [
                    [1 if label in all_labels_for_point else 0 for label in self.label_dictionary.get_items()]
                    for all_labels_for_point in labels
                ],
                dtype=torch.float,
                device=flair.device,
            )
        else:
            return torch.tensor(
                [
                    self.label_dictionary.get_idx_for_item(label[0])
                    if len(label) > 0
                    else self.label_dictionary.get_idx_for_item("O")
                    for label in labels
                ],
                dtype=torch.long,
                device=flair.device,
            )

    def _encode_data_points(self, sentences: List[DT], data_points: List[DT2]):
        # embed sentences
        if self.should_embed_sentence:
            self.embeddings.embed(sentences)

        # get a tensor of data points
        data_point_tensor = torch.stack([self._get_embedding_for_data_point(data_point) for data_point in data_points])

        # do dropout
        data_point_tensor = data_point_tensor.unsqueeze(1)
        data_point_tensor = self.dropout(data_point_tensor)
        data_point_tensor = self.locked_dropout(data_point_tensor)
        data_point_tensor = self.word_dropout(data_point_tensor)
        data_point_tensor = data_point_tensor.squeeze(1)

        return data_point_tensor

    def _mask_scores(self, scores, data_points):
        return scores

    def forward_loss(self, sentences: List[DT]) -> Tuple[torch.Tensor, int]:
        # make a forward pass to produce embedded data points and labels
        sentences = [sentence for sentence in sentences if self._filter_data_point(sentence)]

        # get the data points for which to predict labels
        data_points = self._get_data_points_for_batch(sentences)
        if len(data_points) == 0:
            return torch.tensor(0.0, requires_grad=True, device=flair.device), 1

        # get their gold labels as a tensor
        label_tensor = self._prepare_label_tensor(data_points)
        if label_tensor.size(0) == 0:
            return torch.tensor(0.0, requires_grad=True, device=flair.device), 1

        # pass data points through network to get encoded data point tensor
        data_point_tensor = self._encode_data_points(sentences, data_points)

        # decode
        scores = self.decoder(data_point_tensor)

        # an optional masking step (no masking in most cases)
        scores = self._mask_scores(scores, data_points)

        # calculate the loss
        return self._calculate_loss(scores, label_tensor)

    def _calculate_loss(self, scores: torch.Tensor, labels: torch.Tensor) -> Tuple[torch.Tensor, int]:
        return self.loss_function(scores, labels), labels.size(0)

    def _sort_data(self, data_points: List[DT]) -> List[DT]:
        if len(data_points) == 0:
            return []

        if not isinstance(data_points[0], Sentence):
            return data_points

        # filter empty sentences
        sentences = [sentence for sentence in typing.cast(List[Sentence], data_points) if len(sentence) > 0]

        # reverse sort all sequences by their length
        reordered_sentences = sorted(sentences, key=len, reverse=True)

        return typing.cast(List[DT], reordered_sentences)

    def predict(
        self,
        sentences: Union[List[DT], DT],
        mini_batch_size: int = 32,
        return_probabilities_for_all_classes: bool = False,
        verbose: bool = False,
        label_name: Optional[str] = None,
        return_loss=False,
        embedding_storage_mode="none",
    ):
        """Predicts the class labels for the given sentences. The labels are directly added to the sentences.

        :param sentences: list of sentences
        :param mini_batch_size: mini batch size to use
        :param return_probabilities_for_all_classes : return probabilities for all classes instead of only best predicted  # noqa: E501
        :param verbose: set to True to display a progress bar
        :param return_loss: set to True to return loss
        :param label_name: set this to change the name of the label type that is predicted
        :param embedding_storage_mode: default is 'none' which is always best. Only set to 'cpu' or 'gpu' if you wish to not only predict, but also keep the generated embeddings in CPU or GPU memory respectively.  # noqa: E501
        'gpu' to store embeddings in GPU memory.
        """
        if label_name is None:
            label_name = self.label_type if self.label_type is not None else "label"

        with torch.no_grad():
            if not sentences:
                return sentences

            if not isinstance(sentences, list):
                sentences = [sentences]

            if isinstance(sentences[0], Sentence):
                Sentence.set_context_for_sentences(typing.cast(List[Sentence], sentences))

            reordered_sentences = self._sort_data(sentences)

            if len(reordered_sentences) == 0:
                return sentences

            if len(reordered_sentences) > mini_batch_size:
                batches: Union[DataLoader, List[List[DT]]] = DataLoader(
                    dataset=FlairDatapointDataset(reordered_sentences),
                    batch_size=mini_batch_size,
                )
                # progress bar for verbosity
                if verbose:
                    progress_bar = tqdm(batches)
                    progress_bar.set_description("Batch inference")
                    batches = progress_bar
            else:
                batches = [reordered_sentences]

            overall_loss = torch.zeros(1, device=flair.device)
            label_count = 0
            for batch in batches:
                # filter data points in batch
                batch = [dp for dp in batch if self._filter_data_point(dp)]

                # stop if all sentences are empty
                if not batch:
                    continue

                data_points = self._get_data_points_for_batch(batch)

                if not data_points:
                    continue

                # pass data points through network and decode
                data_point_tensor = self._encode_data_points(batch, data_points)
                scores = self.decoder(data_point_tensor)
                scores = self._mask_scores(scores, data_points)

                # if anything could possibly be predicted
                if len(data_points) > 0:
                    # remove previously predicted labels of this type
                    for sentence in data_points:
                        sentence.remove_labels(label_name)

                    if return_loss:
                        # filter data points that have labels outside of dictionary
                        filtered_indices = []
                        has_unknown_label = False
                        for idx, dp in enumerate(data_points):
                            if all(
                                label in self.label_dictionary.get_items() for label in self._get_label_of_datapoint(dp)
                            ):
                                filtered_indices.append(idx)
                            else:
                                has_unknown_label = True

                        if has_unknown_label:
                            scores = torch.index_select(scores, 0, torch.tensor(filtered_indices, device=flair.device))

                        gold_labels = self._prepare_label_tensor([data_points[index] for index in filtered_indices])
                        overall_loss += self._calculate_loss(scores, gold_labels)[0]
                        label_count += len(filtered_indices)

                    if self.multi_label:
                        sigmoided = torch.sigmoid(scores)  # size: (n_sentences, n_classes)
                        n_labels = sigmoided.size(1)
                        for s_idx, data_point in enumerate(data_points):
                            for l_idx in range(n_labels):
                                label_value = self.label_dictionary.get_item_for_index(l_idx)
                                if label_value == "O":
                                    continue
                                label_threshold = self._get_label_threshold(label_value)
                                label_score = sigmoided[s_idx, l_idx].item()
                                if label_score > label_threshold or return_probabilities_for_all_classes:
                                    data_point.add_label(typename=label_name, value=label_value, score=label_score)
                    else:
                        softmax = torch.nn.functional.softmax(scores, dim=-1)

                        if return_probabilities_for_all_classes:
                            n_labels = softmax.size(1)
                            for s_idx, data_point in enumerate(data_points):
                                for l_idx in range(n_labels):
                                    label_value = self.label_dictionary.get_item_for_index(l_idx)
                                    if label_value == "O":
                                        continue
                                    label_score = softmax[s_idx, l_idx].item()
                                    data_point.add_label(typename=label_name, value=label_value, score=label_score)
                        else:
                            conf, idx = torch.max(softmax, dim=-1)
                            for data_point, c, i in zip(data_points, conf, idx):
                                label_value = self.label_dictionary.get_item_for_index(i.item())
                                if label_value == "O":
                                    continue
                                data_point.add_label(typename=label_name, value=label_value, score=c.item())

                store_embeddings(batch, storage_mode=embedding_storage_mode)

                self._post_process_batch_after_prediction(batch, label_name)

            if return_loss:
                if has_unknown_label:
                    log.info(
                        f"During evaluation, encountered labels that are not in the label_dictionary:"
                        f"Evaluation loss is computed without them."
                    )
                return overall_loss, label_count

    def _post_process_batch_after_prediction(self, batch, label_name):
        pass

    def _get_label_threshold(self, label_value):
        label_threshold = self.multi_label_threshold["default"]
        if label_value in self.multi_label_threshold:
            label_threshold = self.multi_label_threshold[label_value]

        return label_threshold

    def __str__(self):
        return (
            super(flair.nn.Model, self).__str__().rstrip(")")
            + f"  (weights): {self.weight_dict}\n"
            + f"  (weight_tensor) {self.loss_weights}\n)"
        )

    @classmethod
    def _init_model_with_state_dict(cls, state, **kwargs):
        # add DefaultClassifier arguments
        for arg in [
            "decoder",
            "dropout",
            "word_dropout",
            "locked_dropout",
            "multi_label",
            "multi_label_threshold",
            "loss_weights",
            "train_on_gold_pairs_only",
            "inverse_model",
        ]:
            if arg not in kwargs and arg in state:
                kwargs[arg] = state[arg]

        return super(Classifier, cls)._init_model_with_state_dict(state, **kwargs)

    def _get_state_dict(self):
        state = super()._get_state_dict()

        # add variables of DefaultClassifier
        state["dropout"] = self.dropout.p
        state["word_dropout"] = self.word_dropout.dropout_rate
        state["locked_dropout"] = self.locked_dropout.dropout_rate
        state["multi_label"] = self.multi_label
        state["multi_label_threshold"] = self.multi_label_threshold
        state["loss_weights"] = self.loss_weights
        state["train_on_gold_pairs_only"] = self.train_on_gold_pairs_only
        state["inverse_model"] = self.inverse_model
        if self._custom_decoder:
            state["decoder"] = self.decoder

        return state

    @classmethod
    def load(cls, model_path: Union[str, Path, Dict[str, Any]]) -> "DefaultClassifier":
        from typing import cast

        return cast("DefaultClassifier", super().load(model_path=model_path))


def get_non_abstract_subclasses(cls):
    all_subclasses = []
    for subclass in cls.__subclasses__():
        all_subclasses.extend(get_non_abstract_subclasses(subclass))
        if inspect.isabstract(subclass):
            continue
        all_subclasses.append(subclass)

    return all_subclasses<|MERGE_RESOLUTION|>--- conflicted
+++ resolved
@@ -539,21 +539,12 @@
 
 
 class DefaultClassifier(Classifier[DT], typing.Generic[DT, DT2], ABC):
-<<<<<<< HEAD
-    """Default base class for all Flair models that do classification, both
-    single- and multi-label. It inherits from flair.nn.Classifier and thus from
-    flair.nn.Model. All features shared by all classifiers are implemented here,
-    including the loss calculation and the predict() method. Currently, the
-    TextClassifier, RelationExtractor, TextPairClassifier and
-    TokenClassifier implement this class.
-=======
     """Default base class for all Flair models that do classification.
 
     It inherits from flair.nn.Classifier and thus from flair.nn.Model. All features shared by all classifiers are
     implemented here, including the loss calculation, prediction heads for both single- and multi- label classification
     and the `predict()` method. Example implementations of this class are the TextClassifier, RelationExtractor,
-    TextPairClassifier and SimpleSequenceTagger.
->>>>>>> 3bc77368
+    TextPairClassifier and TokenClassifier.
     """
 
     def __init__(
