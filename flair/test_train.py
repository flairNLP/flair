from flair.models import BiaffineTager
from flair.datasets import CONLL_03
import flair
import torch

flair.device = torch.device("cuda:2")

corpus = CONLL_03('../resources/')
tag_dictionary = corpus.make_label_dictionary('ner')

from flair.embeddings import TransformerWordEmbeddings

embeddings = TransformerWordEmbeddings(
    model='xlm-roberta-large',
    layers="-1",
    subtoken_pooling="first",
    fine_tune=True,
    use_context=True,
)

<<<<<<< HEAD
corpus = CONLL_03('D:\\flair\\resources')

tag_dictionary = corpus.make_label_dictionary('ner')

# from flair.embeddings import TransformerWordEmbeddings
#
# embeddings = TransformerWordEmbeddings(
#     model='xlm-roberta-large',
#     layers="-1",
#     subtoken_pooling="first",
#     fine_tune=True,
#     use_context=True,
# )
from flair.embeddings import WordEmbeddings
embeddings = WordEmbeddings('glove')
=======
>>>>>>> f18fc3c9
from flair.trainers import ModelTrainer


tagger = BiaffineTager(
    hidden_size=256,
    embeddings=embeddings,
    tag_dictionary=tag_dictionary,
    tag_type='ner',
    use_crf=False,
    use_rnn=True,
    use_biaffine=True,
    reproject_embeddings=False
)

from torch.optim.lr_scheduler import OneCycleLR

trainer = ModelTrainer(tagger, corpus)

trainer.train('/vol/fob-vol7/mi19/chenlei/nlp/biaffine',
              learning_rate=5.0e-6,
              mini_batch_size=4,
              mini_batch_chunk_size=1,
              max_epochs=2,
              scheduler=OneCycleLR,
              embeddings_storage_mode='none',
              weight_decay=0.,
              )<|MERGE_RESOLUTION|>--- conflicted
+++ resolved
@@ -18,24 +18,6 @@
     use_context=True,
 )
 
-<<<<<<< HEAD
-corpus = CONLL_03('D:\\flair\\resources')
-
-tag_dictionary = corpus.make_label_dictionary('ner')
-
-# from flair.embeddings import TransformerWordEmbeddings
-#
-# embeddings = TransformerWordEmbeddings(
-#     model='xlm-roberta-large',
-#     layers="-1",
-#     subtoken_pooling="first",
-#     fine_tune=True,
-#     use_context=True,
-# )
-from flair.embeddings import WordEmbeddings
-embeddings = WordEmbeddings('glove')
-=======
->>>>>>> f18fc3c9
 from flair.trainers import ModelTrainer
 
 
