--- conflicted
+++ resolved
@@ -310,11 +310,8 @@
 
     def __init__(self):
         self.annotation_layers = {}
-<<<<<<< HEAD
+        self._embeddings: Dict[str, torch.Tensor] = {}
         self.multitask_annotations = []
-=======
-        self._embeddings: Dict[str, torch.Tensor] = {}
->>>>>>> 680485d1
 
     @property
     @abstractmethod
