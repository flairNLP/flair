--- conflicted
+++ resolved
@@ -789,15 +789,6 @@
         self.eval()
 
     def train(self, mode=True):
-<<<<<<< HEAD
-        # make compatible with serialized models (TODO: remove)
-        if "fine_tune" not in self.__dict__:
-            self.fine_tune = False
-        if "chars_per_chunk" not in self.__dict__:
-            self.chars_per_chunk = 512
-
-=======
->>>>>>> ddf3bb3e
         # unless fine-tuning is set, do not set language model to train() in order to disallow language model dropout
         super().train(self.fine_tune and mode)
 
@@ -806,17 +797,6 @@
         return self.__embedding_length
 
     def _add_embeddings_internal(self, sentences: List[Sentence]) -> List[Sentence]:
-<<<<<<< HEAD
-        # make compatible with serialized models (TODO: remove)
-        if "with_whitespace" not in self.__dict__:
-            self.with_whitespace = True
-        if "tokenized_lm" not in self.__dict__:
-            self.tokenized_lm = True
-        if "is_lower" not in self.__dict__:
-            self.is_lower = False
-
-=======
->>>>>>> ddf3bb3e
         # gradients are enable if fine-tuning is enabled
         gradient_context = torch.enable_grad() if self.fine_tune else torch.no_grad()
 
@@ -928,11 +908,7 @@
         pooling: str = "min",
         only_capitalized: bool = False,
         **kwargs,
-<<<<<<< HEAD
-    ):
-=======
     ) -> None:
->>>>>>> ddf3bb3e
         super().__init__()
         self.instance_parameters = self.get_instance_parameters(locals=locals())
 
@@ -977,27 +953,6 @@
                 local_embedding = token._embeddings[self.context_embeddings.name].cpu()
 
                 # check token.text is empty or not
-<<<<<<< HEAD
-                if token.text:
-                    if token.text[0].isupper() or not self.only_capitalized:
-                        if token.text not in self.word_embeddings:
-                            self.word_embeddings[token.text] = local_embedding
-                            self.word_count[token.text] = 1
-                        else:
-                            # set aggregation operation
-                            if self.pooling == "mean":
-                                aggregated_embedding = torch.add(self.word_embeddings[token.text], local_embedding)
-                            elif self.pooling == "fade":
-                                aggregated_embedding = torch.add(self.word_embeddings[token.text], local_embedding)
-                                aggregated_embedding /= 2
-                            elif self.pooling == "max":
-                                aggregated_embedding = torch.max(self.word_embeddings[token.text], local_embedding)
-                            elif self.pooling == "min":
-                                aggregated_embedding = torch.min(self.word_embeddings[token.text], local_embedding)
-
-                            self.word_embeddings[token.text] = aggregated_embedding
-                            self.word_count[token.text] += 1
-=======
                 if token.text and (token.text[0].isupper() or not self.only_capitalized):
                     if token.text not in self.word_embeddings:
                         self.word_embeddings[token.text] = local_embedding
@@ -1016,7 +971,6 @@
 
                         self.word_embeddings[token.text] = aggregated_embedding
                         self.word_count[token.text] += 1
->>>>>>> ddf3bb3e
 
         # add embeddings after updating
         for sentence in sentences:
@@ -1116,18 +1070,9 @@
         return word_embedding
 
     def _add_embeddings_internal(self, sentences: List[Sentence]) -> List[Sentence]:
-<<<<<<< HEAD
-        for i, sentence in enumerate(sentences):
-            for token, token_idx in zip(sentence.tokens, range(len(sentence.tokens))):
-                if "field" not in self.__dict__ or self.field is None:
-                    word = token.text
-                else:
-                    word = token.get_label(self.field).value
-=======
         for sentence in sentences:
             for token in sentence.tokens:
                 word = token.text if self.field is None else token.get_label(self.field).value
->>>>>>> ddf3bb3e
 
                 word_embedding = self.get_cached_vec(word)
 
@@ -1265,11 +1210,7 @@
 class HashEmbeddings(TokenEmbeddings):
     """Standard embeddings with Hashing Trick."""
 
-<<<<<<< HEAD
-    def __init__(self, num_embeddings: int = 1000, embedding_length: int = 300, hash_method="md5"):
-=======
     def __init__(self, num_embeddings: int = 1000, embedding_length: int = 300, hash_method="md5") -> None:
->>>>>>> ddf3bb3e
         super().__init__()
         self.name = "hash"
         self.static_embeddings = False
@@ -1358,11 +1299,7 @@
         return word_embedding
 
     def _add_embeddings_internal(self, sentences: List[Sentence]) -> List[Sentence]:
-<<<<<<< HEAD
-        for i, sentence in enumerate(sentences):
-=======
         for _i, sentence in enumerate(sentences):
->>>>>>> ddf3bb3e
             language_code = sentence.get_language_code()
             supported = [
                 "en",
@@ -1523,13 +1460,8 @@
         return self.__embedding_length
 
     def _add_embeddings_internal(self, sentences: List[Sentence]) -> List[Sentence]:
-<<<<<<< HEAD
-        for i, sentence in enumerate(sentences):
-            for token, token_idx in zip(sentence.tokens, range(len(sentence.tokens))):
-=======
         for _i, sentence in enumerate(sentences):
             for token, _token_idx in zip(sentence.tokens, range(len(sentence.tokens))):
->>>>>>> ddf3bb3e
                 word = token.text
 
                 if word.strip() == "":
