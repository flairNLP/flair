import datetime
import inspect
import logging
import os
import warnings
from inspect import signature
from pathlib import Path
from typing import Any, Dict, List, Optional, Tuple, Type, Union

import torch
from torch.optim.sgd import SGD
from torch.utils.data.dataset import ConcatDataset

import flair
import flair.nn
from flair.data import Corpus, Dictionary, _len_dataset
from flair.datasets import DataLoader
from flair.nn import Model
from flair.optim import ExpAnnealLR, LinearSchedulerWithWarmup
from flair.training_utils import (
    AnnealOnPlateau,
    identify_dynamic_embeddings,
    init_output_file,
    log_line,
    store_embeddings,
)

from .plugins import Pluggable, TrainingInterrupt, default_plugins

log = logging.getLogger("flair")


class ModelTrainer(Pluggable):
    valid_events = {
        "before_training_setup",
        "after_data_setup",
        "after_optimizer_setup",
        "after_training_setup",
        "before_training_loop",
        "before_training_epoch",
        "before_training_batch",
        "before_training_batch_step",
        "before_training_batch_backward",
        "after_training_batch_step",
        "after_training_batch",
        "after_training_epoch",
        "evaluation",
        "after_evaluation",
        "after_training_loop",
        "training_interrupt",
        "_training_finally",
        "_training_exception",
        "collecting_train_return_values",
    }

    def __init__(self, model: flair.nn.Model, corpus: Corpus, plugins=default_plugins, **kw):
        """
        Initialize a model trainer
        :param model: The model that you want to train. The model should inherit from flair.nn.Model  # noqa: E501
        :param corpus: The dataset used to train the model, should be of type Corpus
        """
        super().__init__(plugins=plugins, **kw)
        self.model: flair.nn.Model = model
        self.corpus: Corpus = corpus

        self.reset_training_attributes()

    def reset_training_attributes(self):
        self.optimizer = None
        self.base_path = None
        self.mini_batch_size = None

    @staticmethod
    def check_for_and_delete_previous_best_models(base_path):
        all_best_model_names = [filename for filename in os.listdir(base_path) if filename.startswith("best-model")]
        if len(all_best_model_names) != 0:
            warnings.warn(
                "There should be no best model saved at epoch 1 except there "
                "is a model from previous trainings"
                " in your training folder. All previous best models will be deleted."
            )
        for single_model in all_best_model_names:
            previous_best_path = os.path.join(base_path, single_model)
            if os.path.exists(previous_best_path):
                os.remove(previous_best_path)

    @staticmethod
    def get_batch_steps(batch, mini_batch_chunk_size):
        # if necessary, make batch_steps
        if mini_batch_chunk_size is not None and len(batch) > mini_batch_chunk_size:
            # break up the batch into slices of size
            # mini_batch_chunk_size
            return [batch[i : i + mini_batch_chunk_size] for i in range(0, len(batch), mini_batch_chunk_size)]
        else:
            return [batch]

    def get_train_data(self, train_with_dev, train_with_test):
        # if training also uses dev/train data, include in training set
        train_data = self.corpus.train

        if train_with_dev or train_with_test:

            parts = [self.corpus.train]
            if train_with_dev and self.corpus.dev:
                parts.append(self.corpus.dev)
            if train_with_test and self.corpus.test:
                parts.append(self.corpus.test)

            train_data = ConcatDataset(parts)

        return train_data

    def train(
        self,
        base_path: Union[Path, str],
        learning_rate: float = 0.1,
        mini_batch_size: int = 32,
        eval_batch_size: int = None,
        mini_batch_chunk_size: Optional[int] = None,
        max_epochs: int = 100,
        train_with_dev: bool = False,
        train_with_test: bool = False,
        monitor_train: bool = False,
        monitor_test: bool = False,
        main_evaluation_metric: Tuple[str, str] = ("micro avg", "f1-score"),
        scheduler=AnnealOnPlateau,
        anneal_factor: float = 0.5,
        patience: int = 3,
        min_learning_rate: Union[float, List[float]] = 0.0001,
        initial_extra_patience: int = 0,
        optimizer: Union[torch.optim.Optimizer, Type[torch.optim.Optimizer]] = SGD,
        cycle_momentum: bool = False,
        warmup_fraction: float = 0.1,
        embeddings_storage_mode: str = "cpu",
        checkpoint: bool = False,
        save_final_model: bool = True,
        anneal_with_restarts: bool = False,
        anneal_with_prestarts: bool = False,
        anneal_against_dev_loss: bool = False,
        batch_growth_annealing: bool = False,
        shuffle: bool = True,
        param_selection_mode: bool = False,
        write_weights: bool = False,
        num_workers: Optional[int] = None,
        sampler=None,
        use_amp: bool = False,
        amp_opt_level: str = "O1",
        eval_on_train_fraction: Union[float, str] = 0.0,
        eval_on_train_shuffle: bool = False,
        save_model_each_k_epochs: int = 0,
        tensorboard_comment: str = "",
        use_swa: bool = False,
        use_final_model_for_eval: bool = False,
        gold_label_dictionary_for_eval: Optional[Dictionary] = None,
        exclude_labels: List[str] = [],
        create_file_logs: bool = True,
        create_loss_file: bool = True,
        epoch: int = 0,
        use_tensorboard: bool = False,
        tensorboard_log_dir=None,
        metrics_for_tensorboard=[],
        optimizer_state_dict: Optional[Dict[str, Any]] = None,
        scheduler_state_dict: Optional[Dict[str, Any]] = None,
        save_optimizer_state: bool = False,
        **kwargs,
    ) -> dict:
        """
        Trains any class that implements the flair.nn.Model interface.
        :param base_path: Main path to which all output during training is logged and models are saved  # noqa: E501
        :param learning_rate: Initial learning rate (or max, if scheduler is OneCycleLR)  # noqa: E501
        :param mini_batch_size: Size of mini-batches during training  # noqa: E501
        :param eval_batch_size: Size of mini-batches during evaluation. Defaults to mini_batch_size.  # noqa: E501
        :param mini_batch_chunk_size: If mini-batches are larger than this number, they get broken down into chunks of this size for processing purposes  # noqa: E501
        :param max_epochs: Maximum number of epochs to train. Terminates training if this number is surpassed.  # noqa: E501
        :param scheduler: The learning rate scheduler to use
        :param checkpoint: If True, a full checkpoint is saved at end of each epoch  # noqa: E501
        :param cycle_momentum: If scheduler is OneCycleLR, whether the scheduler should cycle also the momentum  # noqa: E501
        :param anneal_factor: The factor by which the learning rate is annealed
        :param patience: Patience is the number of epochs with no improvement the Trainer waits  # noqa: E501
         until annealing the learning rate
        :param min_learning_rate: If the (in multi lr case: all) learning rate falls below this threshold, training terminates  # noqa: E501
        :param initial_extra_patience: Extra patience on top of the base patience value before the first learning rate annealment  # noqa: E501
        :param warmup_fraction: Fraction of warmup steps if the scheduler is LinearSchedulerWithWarmup  # noqa: E501
        :param train_with_dev:  If True, the data from dev split is added to the training data  # noqa: E501
        :param train_with_test: If True, the data from test split is added to the training data  # noqa: E501
        :param monitor_train: If True, training data is evaluated at end of each epoch
        :param monitor_test: If True, test data is evaluated at end of each epoch
        :param embeddings_storage_mode: One of 'none' (all embeddings are deleted and freshly recomputed),  # noqa: E501
        'cpu' (embeddings are stored on CPU) or 'gpu' (embeddings are stored on GPU)
        :param save_final_model: If True, final model is saved
        :param anneal_with_restarts: If True, the last best model is restored when annealing the learning rate  # noqa: E501
        :param anneal_with_prestarts: If True, the model preceding the last best model is restored when annealing the learning rate  # noqa: E501
        :param anneal_against_dev_loss: If True, the annealment is triggered when dev loss plateaus.  # noqa: E501
         If False (default), it is triggered when dev score plateaus.
        :param batch_growth_annealing: If True, mini_batch_size doubles every time learning_rate is annealed.  # noqa: E501
        :param shuffle: If True, data is shuffled during training
        :param param_selection_mode: If True, testing is performed against dev data. Use this mode when doing  # noqa: E501
        parameter selection.
        :param write_weights: If True, write weights to weights.txt on each batch logging event.
        :param num_workers: Number of workers in your data loader.
        :param sampler: You can pass a data sampler here for special sampling of data.  # noqa: E501
        :param eval_on_train_fraction: the fraction of train data to do the evaluation on,  # noqa: E501
        if 0. the evaluation is not performed on fraction of training data,
        if 'dev' the size is determined from dev set size
        :param eval_on_train_shuffle: if True the train data fraction is determined on the start of training  # noqa: E501
        and kept fixed during training, otherwise it's sampled at beginning of each epoch  # noqa: E501
        :param save_model_each_k_epochs: Each k epochs, a model state will be written out. If set to '5', a model will  # noqa: E501
        be saved each 5 epochs. Default is 0 which means no model saving.
        :param main_evaluation_metric: Type of metric to use for best model tracking and learning rate scheduling (if dev data is available, otherwise loss will be used), currently only applicable for text_classification_model  # noqa: E501
        :param tensorboard_comment: Comment to use for tensorboard logging
        :param create_file_logs: If True, the logs will also be stored in a file 'training.log' in the model folder  # noqa: E501
        :param create_loss_file: If True, the loss will be writen to a file 'loss.tsv' in the model folder  # noqa: E501
        :param optimizer: The optimizer to use (typically SGD or Adam)
        :param epoch: The starting epoch (normally 0 but could be higher if you continue training model)  # noqa: E501
        :param kwargs: Other arguments for the Optimizer
        :return:
        """

        # derive parameters the function was called with (or defaults)
        local_variables = locals()

        training_parameters = {parameter: local_variables[parameter] for parameter in signature(self.train).parameters}

<<<<<<< HEAD
        training_parameters.update(kwargs)
=======
        # remember all parameters used in train() call
        local_variables = locals()
        training_parameters = {}
        for parameter in signature(self.train).parameters:
            if isinstance(local_variables[parameter], Path):
                training_parameters[parameter] = str(local_variables[parameter])
            else:
                training_parameters[parameter] = local_variables[parameter]
        model_card["training_parameters"] = training_parameters
>>>>>>> 3b91e8ce

        # call first hook
        self.dispatch("before_training_setup", **training_parameters)

        assert self.corpus.train

        self.mini_batch_size = mini_batch_size

        if not eval_batch_size:
            eval_batch_size = mini_batch_size

        if epoch >= max_epochs:
            log.warning(f"Starting at epoch {epoch + 1}/{max_epochs}. No training will be done.")

        self.base_path = Path(base_path)
        self.base_path.mkdir(exist_ok=True, parents=True)

        if epoch == 0:
            self.check_for_and_delete_previous_best_models(base_path)

        # Prepare training data
        train_data = self.get_train_data(train_with_dev=train_with_dev, train_with_test=train_with_test)

<<<<<<< HEAD
        dataset_size = _len_dataset(train_data)
=======
        if epoch == 0:
            self.check_for_and_delete_previous_best_models(base_path)

        # determine what splits (train, dev, test) to evaluate and log
        log_train = True if monitor_train else False
        log_test = True if (not param_selection_mode and self.corpus.test and monitor_test) else False
        log_dev = False if train_with_dev or not self.corpus.dev else True
        log_train_part = True if (eval_on_train_fraction == "dev" or float(eval_on_train_fraction) > 0.0) else False

        if log_train_part:
            train_part_size = (
                _len_dataset(self.corpus.dev)
                if eval_on_train_fraction == "dev"
                else int(_len_dataset(self.corpus.train) * eval_on_train_fraction)
            )
>>>>>>> 3b91e8ce

        parameters = {"dataset_size": dataset_size, **training_parameters}

        self.dispatch("after_data_setup", **parameters)

        # if optimizer class is passed, instantiate:
        if inspect.isclass(optimizer):
            kwargs["lr"] = learning_rate
            self.optimizer = optimizer(self.model.parameters(), **kwargs)
        else:
            self.optimizer = optimizer

        self.dispatch("after_optimizer_setup", **parameters)

        # load existing optimizer state dictionary if it exists
        if optimizer_state_dict:
<<<<<<< HEAD
            self.optimizer.load_state_dict(optimizer_state_dict)
=======
            optimizer.load_state_dict(optimizer_state_dict)

        # minimize training loss if training with dev data, else maximize dev score
        anneal_mode = "min" if train_with_dev or anneal_against_dev_loss else "max"
        best_validation_score = 100000000000 if train_with_dev or anneal_against_dev_loss else -1.0

        dataset_size = _len_dataset(self.corpus.train)
        if train_with_dev:
            dataset_size += _len_dataset(self.corpus.dev)

        # if scheduler is passed as a class, instantiate
        if inspect.isclass(scheduler):
            if scheduler == OneCycleLR:
                scheduler = OneCycleLR(
                    optimizer,
                    max_lr=current_learning_rate,
                    steps_per_epoch=dataset_size // mini_batch_size + 1,
                    epochs=max_epochs - epoch,
                    # if we load a checkpoint, we have already trained for epoch
                    pct_start=0.0,
                    cycle_momentum=cycle_momentum,
                )
            elif scheduler == LinearSchedulerWithWarmup:
                steps_per_epoch = (dataset_size + mini_batch_size - 1) / mini_batch_size
                num_train_steps = int(steps_per_epoch * max_epochs)
                num_warmup_steps = int(num_train_steps * warmup_fraction)

                scheduler = LinearSchedulerWithWarmup(
                    optimizer,
                    num_train_steps=num_train_steps,
                    num_warmup_steps=num_warmup_steps,
                )
            else:
                scheduler = scheduler(
                    optimizer,
                    factor=anneal_factor,
                    patience=patience,
                    initial_extra_patience=initial_extra_patience,
                    mode=anneal_mode,
                    verbose=True,
                )

        # Determine whether to log "bad epochs" information
        log_bad_epochs = True if scheduler.__class__ == AnnealOnPlateau else False

        # load existing scheduler state dictionary if it exists
        if scheduler_state_dict:
            scheduler.load_state_dict(scheduler_state_dict)

        # update optimizer and scheduler in model card
        model_card["training_parameters"]["optimizer"] = optimizer
        model_card["training_parameters"]["scheduler"] = scheduler

        if isinstance(scheduler, OneCycleLR) and batch_growth_annealing:
            raise ValueError("Batch growth with OneCycle policy is not implemented.")

        train_data = self.corpus.train

        # if training also uses dev/train data, include in training set
        if train_with_dev or train_with_test:

            parts = [self.corpus.train]
            if train_with_dev and self.corpus.dev:
                parts.append(self.corpus.dev)
            if train_with_test and self.corpus.test:
                parts.append(self.corpus.test)

            train_data = ConcatDataset(parts)
>>>>>>> 3b91e8ce

        # initialize sampler if provided
        if sampler is not None:
            # init with default values if only class is provided
            if inspect.isclass(sampler):
                sampler = sampler()
            # set dataset to sample from
            sampler.set_dataset(train_data)
            shuffle = False

        # this field stores the names of all dynamic embeddings in the model (determined after first forward pass)
        dynamic_embeddings = None

        self.dispatch("after_training_setup", **parameters)

        # At any point you can hit Ctrl + C to break out of training early.
        try:
            self.dispatch("before_training_loop", **parameters)

            for epoch in range(epoch + 1, max_epochs + 1):
                self.dispatch("before_training_epoch", epoch=epoch)

                batch_loader = DataLoader(
                    train_data,
                    batch_size=self.mini_batch_size,
                    shuffle=shuffle if epoch > 1 else False,  # never shuffle the first epoch
                    num_workers=0 if num_workers is None else num_workers,
                    sampler=sampler,
                )

                self.model.train()

                # process mini-batches
                for batch_no, batch in enumerate(batch_loader):
                    batch_kw = {
                        "batch_no": batch_no,
                        "batch": batch,
                        "total_number_of_batches": len(batch_loader),
                        "epoch": epoch,
                    }

                    self.dispatch("before_training_batch", **batch_kw)

                    # zero the gradients on the model and optimizer
                    self.model.zero_grad()
                    self.optimizer.zero_grad()

                    batch_steps = self.get_batch_steps(batch, mini_batch_chunk_size=mini_batch_chunk_size)

                    # forward and backward for batch
                    for batch_step in batch_steps:
                        batch_step_kw = {"batch_step": batch_step, **batch_kw}

                        self.dispatch("before_training_batch_step", **batch_step_kw)

                        # forward pass
                        loss, datapoint_count = self.model.forward_loss(batch_step)

                        self.dispatch(
                            "before_training_batch_backward",
                            loss=loss,
                            datapoint_count=datapoint_count,
                            **batch_step_kw,
                        )

                        loss.backward()

                        self.dispatch(
                            "after_training_batch_step", loss=loss, datapoint_count=datapoint_count, **batch_step_kw
                        )

                        # identify dynamic embeddings (always deleted) on first sentence
                        if not dynamic_embeddings:
                            dynamic_embeddings = identify_dynamic_embeddings(batch[0])

                        # depending on memory mode, embeddings are moved to CPU, GPU or deleted
                        store_embeddings(batch, embeddings_storage_mode, dynamic_embeddings)

                    # do the optimizer step
                    torch.nn.utils.clip_grad_norm_(self.model.parameters(), 5.0)
                    self.optimizer.step()

                    self.dispatch("after_training_batch", **batch_kw)

                self.dispatch("after_training_epoch", epoch=epoch)

                self.model.eval()
                self.dispatch("evaluation", epoch=epoch)
                self.dispatch("after_evaluation", epoch=epoch)

<<<<<<< HEAD
            self.dispatch("after_training_loop")
=======
                if save_model_each_k_epochs > 0 and epoch % save_model_each_k_epochs == 0:
                    log.info("saving model of current epoch")
                    model_name = "model_epoch_" + str(epoch) + ".pt"
                    self.model.save(base_path / model_name, checkpoint=save_optimizer_state)

                log_line(log)
                log.info(f"EPOCH {epoch} done: loss {train_loss:.4f} - lr {lr_info}")

                if use_tensorboard:
                    writer.add_scalar("train_loss", train_loss, epoch)

                # evaluate on train / dev / test split depending on training settings
                result_line: str = ""

                if log_train:
                    train_eval_result = self.model.evaluate(
                        self.corpus.train,
                        gold_label_type=self.model.label_type,
                        mini_batch_size=eval_batch_size,
                        num_workers=num_workers,
                        embedding_storage_mode=embeddings_storage_mode,
                        main_evaluation_metric=main_evaluation_metric,
                        gold_label_dictionary=gold_label_dictionary_for_eval,
                        exclude_labels=exclude_labels,
                    )
                    result_line += f"\t{train_eval_result.log_line}"

                    # depending on memory mode, embeddings are moved to CPU, GPU or deleted
                    store_embeddings(self.corpus.train, embeddings_storage_mode, dynamic_embeddings)

                if log_train_part:
                    train_part_eval_result = self.model.evaluate(
                        train_part,
                        gold_label_type=self.model.label_type,
                        mini_batch_size=eval_batch_size,
                        num_workers=num_workers,
                        embedding_storage_mode=embeddings_storage_mode,
                        main_evaluation_metric=main_evaluation_metric,
                        gold_label_dictionary=gold_label_dictionary_for_eval,
                        exclude_labels=exclude_labels,
                    )
                    result_line += f"\t{train_part_eval_result.loss}" f"\t{train_part_eval_result.log_line}"
                    log.info(
                        f"TRAIN_SPLIT : loss {train_part_eval_result.loss}"
                        f" - {main_evaluation_metric[1]}"
                        f" ({main_evaluation_metric[0]})"
                        f" {round(train_part_eval_result.main_score, 4)}"
                    )
                    if use_tensorboard:
                        for (metric_class_avg_type, metric_type) in metrics_for_tensorboard:
                            writer.add_scalar(
                                f"train_{metric_class_avg_type}_{metric_type}",
                                train_part_eval_result.classification_report[metric_class_avg_type][metric_type],
                                epoch,
                            )

                if log_dev:
                    assert self.corpus.dev
                    dev_eval_result = self.model.evaluate(
                        self.corpus.dev,
                        gold_label_type=self.model.label_type,
                        mini_batch_size=eval_batch_size,
                        num_workers=num_workers,
                        out_path=base_path / "dev.tsv",
                        embedding_storage_mode=embeddings_storage_mode,
                        main_evaluation_metric=main_evaluation_metric,
                        gold_label_dictionary=gold_label_dictionary_for_eval,
                        exclude_labels=exclude_labels,
                    )
                    result_line += f"\t{dev_eval_result.loss}\t{dev_eval_result.log_line}"
                    log.info(
                        f"DEV : loss {dev_eval_result.loss}"
                        f" - {main_evaluation_metric[1]}"
                        f" ({main_evaluation_metric[0]})"
                        f"  {round(dev_eval_result.main_score, 4)}"
                    )
                    # calculate scores using dev data if available
                    # append dev score to score history
                    dev_score_history.append(dev_eval_result.main_score)
                    dev_loss_history.append(dev_eval_result.loss)

                    dev_score = dev_eval_result.main_score

                    # depending on memory mode, embeddings are moved to CPU, GPU or deleted
                    store_embeddings(self.corpus.dev, embeddings_storage_mode, dynamic_embeddings)

                    if use_tensorboard:
                        writer.add_scalar("dev_loss", dev_eval_result.loss, epoch)
                        writer.add_scalar("dev_score", dev_eval_result.main_score, epoch)
                        for (
                            metric_class_avg_type,
                            metric_type,
                        ) in metrics_for_tensorboard:
                            writer.add_scalar(
                                f"dev_{metric_class_avg_type}_{metric_type}",
                                dev_eval_result.classification_report[metric_class_avg_type][metric_type],
                                epoch,
                            )

                if log_test:
                    assert self.corpus.test
                    test_eval_result = self.model.evaluate(
                        self.corpus.test,
                        gold_label_type=self.model.label_type,
                        mini_batch_size=eval_batch_size,
                        num_workers=num_workers,
                        out_path=base_path / "test.tsv",
                        embedding_storage_mode=embeddings_storage_mode,
                        main_evaluation_metric=main_evaluation_metric,
                        gold_label_dictionary=gold_label_dictionary_for_eval,
                        exclude_labels=exclude_labels,
                    )
                    result_line += f"\t{test_eval_result.loss}\t{test_eval_result.log_line}"
                    log.info(
                        f"TEST : loss {test_eval_result.loss} -"
                        f" {main_evaluation_metric[1]}"
                        f" ({main_evaluation_metric[0]}) "
                        f" {round(test_eval_result.main_score, 4)}"
                    )

                    # depending on memory mode, embeddings are moved to CPU, GPU or deleted
                    store_embeddings(self.corpus.test, embeddings_storage_mode, dynamic_embeddings)

                    if use_tensorboard:
                        writer.add_scalar("test_loss", test_eval_result.loss, epoch)
                        writer.add_scalar("test_score", test_eval_result.main_score, epoch)
                        for (
                            metric_class_avg_type,
                            metric_type,
                        ) in metrics_for_tensorboard:
                            writer.add_scalar(
                                f"test_{metric_class_avg_type}_{metric_type}",
                                test_eval_result.classification_report[metric_class_avg_type][metric_type],
                                epoch,
                            )

                # determine if this is the best model or if we need to anneal
                current_epoch_has_best_model_so_far = False
                # default mode: anneal against dev score
                if not train_with_dev and not anneal_against_dev_loss:
                    if dev_score > best_validation_score:
                        current_epoch_has_best_model_so_far = True
                        best_validation_score = dev_score

                    if isinstance(scheduler, AnnealOnPlateau):
                        scheduler.step(dev_score, dev_eval_result.loss)

                # alternative: anneal against dev loss
                if not train_with_dev and anneal_against_dev_loss:
                    if dev_eval_result.loss < best_validation_score:
                        current_epoch_has_best_model_so_far = True
                        best_validation_score = dev_eval_result.loss

                    if isinstance(scheduler, AnnealOnPlateau):
                        scheduler.step(dev_eval_result.loss)

                # alternative: anneal against train loss
                if train_with_dev:
                    if train_loss < best_validation_score:
                        current_epoch_has_best_model_so_far = True
                        best_validation_score = train_loss

                    if isinstance(scheduler, AnnealOnPlateau):
                        scheduler.step(train_loss)

                train_loss_history.append(train_loss)

                # determine bad epoch number
                try:
                    bad_epochs = scheduler.num_bad_epochs
                except AttributeError:
                    bad_epochs = 0

                new_learning_rate = [group["lr"] for group in optimizer.param_groups]

                if any([new_lr != prev_lr for new_lr, prev_lr in zip(new_learning_rate, previous_learning_rate)]):
                    bad_epochs = patience + 1

                    # lr unchanged
                    if all(
                        [
                            prev_lr == initial_lr
                            for prev_lr, initial_lr in zip(previous_learning_rate, initial_learning_rate)
                        ]
                    ):
                        bad_epochs += initial_extra_patience

                # log bad epochs
                if log_bad_epochs:
                    log.info(f"BAD EPOCHS (no improvement): {bad_epochs}")

                if loss_txt is not None:
                    # output log file
                    with open(loss_txt, "a") as f:

                        # make headers on first epoch
                        if epoch == 1:
                            bad_epoch_header = "BAD_EPOCHS\t" if log_bad_epochs else ""
                            f.write(f"EPOCH\tTIMESTAMP\t{bad_epoch_header}LEARNING_RATE\tTRAIN_LOSS")

                            if log_train:
                                f.write("\tTRAIN_" + "\tTRAIN_".join(train_eval_result.log_header.split("\t")))

                            if log_train_part:
                                f.write(
                                    "\tTRAIN_PART_LOSS\tTRAIN_PART_"
                                    + "\tTRAIN_PART_".join(train_part_eval_result.log_header.split("\t"))
                                )

                            if log_dev:
                                f.write("\tDEV_LOSS\tDEV_" + "\tDEV_".join(dev_eval_result.log_header.split("\t")))

                            if log_test:
                                f.write("\tTEST_LOSS\tTEST_" + "\tTEST_".join(test_eval_result.log_header.split("\t")))

                        lr_info = ",".join([f"{lr:.4f}" for lr in current_learning_rate])

                        bad_epoch_info = "\t" + str(bad_epochs) if log_bad_epochs else ""
                        f.write(
                            f"\n{epoch}\t{datetime.datetime.now():%H:%M:%S}"
                            f"{bad_epoch_info}"
                            f"\t{lr_info}\t{train_loss}"
                        )
                        f.write(result_line)

                # if checkpoint is enabled, save model at each epoch
                if checkpoint and not param_selection_mode:
                    self.model.save(base_path / "checkpoint.pt", checkpoint=True)

                # Check whether to save best model
                if (
                    (not train_with_dev or anneal_with_restarts or anneal_with_prestarts)
                    and not param_selection_mode
                    and current_epoch_has_best_model_so_far
                    and not use_final_model_for_eval
                ):
                    log.info("saving best model")
                    self.model.save(base_path / "best-model.pt", checkpoint=save_optimizer_state)

                    if anneal_with_prestarts:
                        current_state_dict = self.model.state_dict()
                        self.model.load_state_dict(last_epoch_model_state_dict)
                        self.model.save(base_path / "pre-best-model.pt")
                        self.model.load_state_dict(current_state_dict)

            if use_swa:
                import torchcontrib

                cast(torchcontrib.optim.SWA, optimizer).swap_swa_sgd()

            # if we do not use dev data for model selection, save final model
            if save_final_model and not param_selection_mode:
                self.model.save(base_path / "final-model.pt", checkpoint=save_optimizer_state)
>>>>>>> 3b91e8ce

        except KeyboardInterrupt:
            log_line(log)
            log.info("Exiting from training early.")

            self.dispatch("training_interrupt")
        except TrainingInterrupt as exc:
            log_line(log)
            log.info(str(exc))
            log_line(log)

            self.dispatch("training_interrupt")

        except Exception:
            self.dispatch("_training_exception")
            raise
        finally:
            self.dispatch("_training_finally")

        self.dispatch("after_training_loop")

        self.reset_training_attributes()

        return self.dispatch("collecting_train_return_values")

    def resume(
        self,
        model: Model,
        additional_epochs: Optional[int] = None,
        **trainer_args,
    ):

        assert model.model_card is not None
        self.model = model
        # recover all arguments that were used to train this model
        args_used_to_train_model = model.model_card["training_parameters"]

        # you can overwrite params with your own
        for param in trainer_args:
            args_used_to_train_model[param] = trainer_args[param]
            if param == "optimizer" and "optimizer_state_dict" in args_used_to_train_model:
                del args_used_to_train_model["optimizer_state_dict"]
            if param == "scheduler" and "scheduler_state_dict" in args_used_to_train_model:
                del args_used_to_train_model["scheduler_state_dict"]

        # surface nested arguments
        kwargs = args_used_to_train_model["kwargs"]
        del args_used_to_train_model["kwargs"]

        if additional_epochs is not None:
            args_used_to_train_model["max_epochs"] = (
                args_used_to_train_model.get("epoch", kwargs.get("epoch", 0)) + additional_epochs
            )

        # resume training with these parameters
        self.train(**args_used_to_train_model, **kwargs)

    def fine_tune(
        self,
        base_path: Union[Path, str],
        learning_rate: float = 5e-5,
        max_epochs: int = 10,
        optimizer=torch.optim.AdamW,
        scheduler=LinearSchedulerWithWarmup,
        warmup_fraction: float = 0.1,
        mini_batch_size: int = 4,
        embeddings_storage_mode: str = "none",
        use_final_model_for_eval: bool = True,
        decoder_lr_factor: float = 1.0,
        **trainer_args,
    ):

        # If set, add a factor to the learning rate of all parameters with 'embeddings' not in name
        if decoder_lr_factor != 1.0:
            optimizer = optimizer(
                [
                    {
                        "params": [param for name, param in self.model.named_parameters() if "embeddings" not in name],
                        "lr": learning_rate * decoder_lr_factor,
                    },
                    {
                        "params": [param for name, param in self.model.named_parameters() if "embeddings" in name],
                        "lr": learning_rate,
                    },
                ]
            )
            log.info(
                f"Modifying learning rate to {learning_rate * decoder_lr_factor} for the following "
                f"parameters: {[name for name, param in self.model.named_parameters() if 'embeddings' not in name]}"
            )

        return self.train(
            base_path=base_path,
            learning_rate=learning_rate,
            max_epochs=max_epochs,
            optimizer=optimizer,
            scheduler=scheduler,
            warmup_fraction=warmup_fraction,
            mini_batch_size=mini_batch_size,
            embeddings_storage_mode=embeddings_storage_mode,
            use_final_model_for_eval=use_final_model_for_eval,
            **trainer_args,
        )

    def final_test(
        self,
        base_path: Union[Path, str],
        eval_mini_batch_size: int,
        main_evaluation_metric: Tuple[str, str],
        num_workers: Optional[int] = 8,
        gold_label_dictionary_for_eval: Optional[Dictionary] = None,
        exclude_labels: List[str] = [],
    ):
        base_path = Path(base_path)
        base_path.mkdir(exist_ok=True, parents=True)

        log_line(log)

        self.model.eval()

        if (base_path / "best-model.pt").exists():
            self.model.load_state_dict(self.model.load(base_path / "best-model.pt").state_dict())
        else:
            log.info("Testing using last state of model ...")

        assert self.corpus.test
        test_results = self.model.evaluate(
            self.corpus.test,
            gold_label_type=self.model.label_type,
            mini_batch_size=eval_mini_batch_size,
            num_workers=num_workers,
            out_path=base_path / "test.tsv",
            embedding_storage_mode="none",
            main_evaluation_metric=main_evaluation_metric,
            gold_label_dictionary=gold_label_dictionary_for_eval,
            exclude_labels=exclude_labels,
            return_loss=False,
        )

        log.info(test_results.detailed_results)
        log_line(log)

        # get and return the final test score of best model
        final_score = test_results.main_score

        return final_score

    def find_learning_rate(
        self,
        base_path: Union[Path, str],
        optimizer,
        file_name: str = "learning_rate.tsv",
        start_learning_rate: float = 1e-7,
        end_learning_rate: float = 10,
        iterations: int = 100,
        mini_batch_size: int = 32,
        stop_early: bool = True,
        smoothing_factor: float = 0.98,
        **kwargs,
    ) -> Path:
        best_loss = None
        moving_avg_loss = 0.0

        # cast string to Path
        if type(base_path) is str:
            base_path = Path(base_path)
        learning_rate_tsv = init_output_file(base_path, file_name)

        with open(learning_rate_tsv, "a") as f:
            f.write("ITERATION\tTIMESTAMP\tLEARNING_RATE\tTRAIN_LOSS\n")

        optimizer = optimizer(self.model.parameters(), lr=start_learning_rate, **kwargs)

        train_data = self.corpus.train

        scheduler = ExpAnnealLR(optimizer, end_learning_rate, iterations)

        model_state = self.model.state_dict()
        self.model.train()

        step = 0
        while step < iterations:
            batch_loader = DataLoader(train_data, batch_size=mini_batch_size, shuffle=True)
            for batch in batch_loader:
                step += 1

                # forward pass
                loss, datapoint_count = self.model.forward_loss(batch)

                # update optimizer and scheduler
                optimizer.zero_grad()
                loss.backward()
                torch.nn.utils.clip_grad_norm_(self.model.parameters(), 5.0)
                optimizer.step()
                scheduler.step()

                learning_rate = scheduler.get_lr()[0]

                loss_item = loss.item()
                if step == 1:
                    best_loss = loss_item
                else:
                    if smoothing_factor > 0:
                        moving_avg_loss = smoothing_factor * moving_avg_loss + (1 - smoothing_factor) * loss_item
                        loss_item = moving_avg_loss / (1 - smoothing_factor ** (step + 1))
                    if loss_item < best_loss:  # type: ignore
                        best_loss = loss  # type: ignore

                if step > iterations:
                    break

                if stop_early and (loss_item > 4 * best_loss or torch.isnan(loss)):  # type: ignore
                    log_line(log)
                    log.info("loss diverged - stopping early!")
                    step = iterations
                    break

                with open(str(learning_rate_tsv), "a") as f:
                    f.write(f"{step}\t{datetime.datetime.now():%H:%M:%S}\t{learning_rate}\t{loss_item}\n")

            self.model.load_state_dict(model_state)
            self.model.to(flair.device)

        log_line(log)
        log.info(f"learning rate finder finished - plot {learning_rate_tsv}")
        log_line(log)

        return Path(learning_rate_tsv)<|MERGE_RESOLUTION|>--- conflicted
+++ resolved
@@ -221,19 +221,7 @@
 
         training_parameters = {parameter: local_variables[parameter] for parameter in signature(self.train).parameters}
 
-<<<<<<< HEAD
         training_parameters.update(kwargs)
-=======
-        # remember all parameters used in train() call
-        local_variables = locals()
-        training_parameters = {}
-        for parameter in signature(self.train).parameters:
-            if isinstance(local_variables[parameter], Path):
-                training_parameters[parameter] = str(local_variables[parameter])
-            else:
-                training_parameters[parameter] = local_variables[parameter]
-        model_card["training_parameters"] = training_parameters
->>>>>>> 3b91e8ce
 
         # call first hook
         self.dispatch("before_training_setup", **training_parameters)
@@ -257,25 +245,7 @@
         # Prepare training data
         train_data = self.get_train_data(train_with_dev=train_with_dev, train_with_test=train_with_test)
 
-<<<<<<< HEAD
         dataset_size = _len_dataset(train_data)
-=======
-        if epoch == 0:
-            self.check_for_and_delete_previous_best_models(base_path)
-
-        # determine what splits (train, dev, test) to evaluate and log
-        log_train = True if monitor_train else False
-        log_test = True if (not param_selection_mode and self.corpus.test and monitor_test) else False
-        log_dev = False if train_with_dev or not self.corpus.dev else True
-        log_train_part = True if (eval_on_train_fraction == "dev" or float(eval_on_train_fraction) > 0.0) else False
-
-        if log_train_part:
-            train_part_size = (
-                _len_dataset(self.corpus.dev)
-                if eval_on_train_fraction == "dev"
-                else int(_len_dataset(self.corpus.train) * eval_on_train_fraction)
-            )
->>>>>>> 3b91e8ce
 
         parameters = {"dataset_size": dataset_size, **training_parameters}
 
@@ -292,78 +262,7 @@
 
         # load existing optimizer state dictionary if it exists
         if optimizer_state_dict:
-<<<<<<< HEAD
             self.optimizer.load_state_dict(optimizer_state_dict)
-=======
-            optimizer.load_state_dict(optimizer_state_dict)
-
-        # minimize training loss if training with dev data, else maximize dev score
-        anneal_mode = "min" if train_with_dev or anneal_against_dev_loss else "max"
-        best_validation_score = 100000000000 if train_with_dev or anneal_against_dev_loss else -1.0
-
-        dataset_size = _len_dataset(self.corpus.train)
-        if train_with_dev:
-            dataset_size += _len_dataset(self.corpus.dev)
-
-        # if scheduler is passed as a class, instantiate
-        if inspect.isclass(scheduler):
-            if scheduler == OneCycleLR:
-                scheduler = OneCycleLR(
-                    optimizer,
-                    max_lr=current_learning_rate,
-                    steps_per_epoch=dataset_size // mini_batch_size + 1,
-                    epochs=max_epochs - epoch,
-                    # if we load a checkpoint, we have already trained for epoch
-                    pct_start=0.0,
-                    cycle_momentum=cycle_momentum,
-                )
-            elif scheduler == LinearSchedulerWithWarmup:
-                steps_per_epoch = (dataset_size + mini_batch_size - 1) / mini_batch_size
-                num_train_steps = int(steps_per_epoch * max_epochs)
-                num_warmup_steps = int(num_train_steps * warmup_fraction)
-
-                scheduler = LinearSchedulerWithWarmup(
-                    optimizer,
-                    num_train_steps=num_train_steps,
-                    num_warmup_steps=num_warmup_steps,
-                )
-            else:
-                scheduler = scheduler(
-                    optimizer,
-                    factor=anneal_factor,
-                    patience=patience,
-                    initial_extra_patience=initial_extra_patience,
-                    mode=anneal_mode,
-                    verbose=True,
-                )
-
-        # Determine whether to log "bad epochs" information
-        log_bad_epochs = True if scheduler.__class__ == AnnealOnPlateau else False
-
-        # load existing scheduler state dictionary if it exists
-        if scheduler_state_dict:
-            scheduler.load_state_dict(scheduler_state_dict)
-
-        # update optimizer and scheduler in model card
-        model_card["training_parameters"]["optimizer"] = optimizer
-        model_card["training_parameters"]["scheduler"] = scheduler
-
-        if isinstance(scheduler, OneCycleLR) and batch_growth_annealing:
-            raise ValueError("Batch growth with OneCycle policy is not implemented.")
-
-        train_data = self.corpus.train
-
-        # if training also uses dev/train data, include in training set
-        if train_with_dev or train_with_test:
-
-            parts = [self.corpus.train]
-            if train_with_dev and self.corpus.dev:
-                parts.append(self.corpus.dev)
-            if train_with_test and self.corpus.test:
-                parts.append(self.corpus.test)
-
-            train_data = ConcatDataset(parts)
->>>>>>> 3b91e8ce
 
         # initialize sampler if provided
         if sampler is not None:
@@ -454,263 +353,7 @@
                 self.dispatch("evaluation", epoch=epoch)
                 self.dispatch("after_evaluation", epoch=epoch)
 
-<<<<<<< HEAD
             self.dispatch("after_training_loop")
-=======
-                if save_model_each_k_epochs > 0 and epoch % save_model_each_k_epochs == 0:
-                    log.info("saving model of current epoch")
-                    model_name = "model_epoch_" + str(epoch) + ".pt"
-                    self.model.save(base_path / model_name, checkpoint=save_optimizer_state)
-
-                log_line(log)
-                log.info(f"EPOCH {epoch} done: loss {train_loss:.4f} - lr {lr_info}")
-
-                if use_tensorboard:
-                    writer.add_scalar("train_loss", train_loss, epoch)
-
-                # evaluate on train / dev / test split depending on training settings
-                result_line: str = ""
-
-                if log_train:
-                    train_eval_result = self.model.evaluate(
-                        self.corpus.train,
-                        gold_label_type=self.model.label_type,
-                        mini_batch_size=eval_batch_size,
-                        num_workers=num_workers,
-                        embedding_storage_mode=embeddings_storage_mode,
-                        main_evaluation_metric=main_evaluation_metric,
-                        gold_label_dictionary=gold_label_dictionary_for_eval,
-                        exclude_labels=exclude_labels,
-                    )
-                    result_line += f"\t{train_eval_result.log_line}"
-
-                    # depending on memory mode, embeddings are moved to CPU, GPU or deleted
-                    store_embeddings(self.corpus.train, embeddings_storage_mode, dynamic_embeddings)
-
-                if log_train_part:
-                    train_part_eval_result = self.model.evaluate(
-                        train_part,
-                        gold_label_type=self.model.label_type,
-                        mini_batch_size=eval_batch_size,
-                        num_workers=num_workers,
-                        embedding_storage_mode=embeddings_storage_mode,
-                        main_evaluation_metric=main_evaluation_metric,
-                        gold_label_dictionary=gold_label_dictionary_for_eval,
-                        exclude_labels=exclude_labels,
-                    )
-                    result_line += f"\t{train_part_eval_result.loss}" f"\t{train_part_eval_result.log_line}"
-                    log.info(
-                        f"TRAIN_SPLIT : loss {train_part_eval_result.loss}"
-                        f" - {main_evaluation_metric[1]}"
-                        f" ({main_evaluation_metric[0]})"
-                        f" {round(train_part_eval_result.main_score, 4)}"
-                    )
-                    if use_tensorboard:
-                        for (metric_class_avg_type, metric_type) in metrics_for_tensorboard:
-                            writer.add_scalar(
-                                f"train_{metric_class_avg_type}_{metric_type}",
-                                train_part_eval_result.classification_report[metric_class_avg_type][metric_type],
-                                epoch,
-                            )
-
-                if log_dev:
-                    assert self.corpus.dev
-                    dev_eval_result = self.model.evaluate(
-                        self.corpus.dev,
-                        gold_label_type=self.model.label_type,
-                        mini_batch_size=eval_batch_size,
-                        num_workers=num_workers,
-                        out_path=base_path / "dev.tsv",
-                        embedding_storage_mode=embeddings_storage_mode,
-                        main_evaluation_metric=main_evaluation_metric,
-                        gold_label_dictionary=gold_label_dictionary_for_eval,
-                        exclude_labels=exclude_labels,
-                    )
-                    result_line += f"\t{dev_eval_result.loss}\t{dev_eval_result.log_line}"
-                    log.info(
-                        f"DEV : loss {dev_eval_result.loss}"
-                        f" - {main_evaluation_metric[1]}"
-                        f" ({main_evaluation_metric[0]})"
-                        f"  {round(dev_eval_result.main_score, 4)}"
-                    )
-                    # calculate scores using dev data if available
-                    # append dev score to score history
-                    dev_score_history.append(dev_eval_result.main_score)
-                    dev_loss_history.append(dev_eval_result.loss)
-
-                    dev_score = dev_eval_result.main_score
-
-                    # depending on memory mode, embeddings are moved to CPU, GPU or deleted
-                    store_embeddings(self.corpus.dev, embeddings_storage_mode, dynamic_embeddings)
-
-                    if use_tensorboard:
-                        writer.add_scalar("dev_loss", dev_eval_result.loss, epoch)
-                        writer.add_scalar("dev_score", dev_eval_result.main_score, epoch)
-                        for (
-                            metric_class_avg_type,
-                            metric_type,
-                        ) in metrics_for_tensorboard:
-                            writer.add_scalar(
-                                f"dev_{metric_class_avg_type}_{metric_type}",
-                                dev_eval_result.classification_report[metric_class_avg_type][metric_type],
-                                epoch,
-                            )
-
-                if log_test:
-                    assert self.corpus.test
-                    test_eval_result = self.model.evaluate(
-                        self.corpus.test,
-                        gold_label_type=self.model.label_type,
-                        mini_batch_size=eval_batch_size,
-                        num_workers=num_workers,
-                        out_path=base_path / "test.tsv",
-                        embedding_storage_mode=embeddings_storage_mode,
-                        main_evaluation_metric=main_evaluation_metric,
-                        gold_label_dictionary=gold_label_dictionary_for_eval,
-                        exclude_labels=exclude_labels,
-                    )
-                    result_line += f"\t{test_eval_result.loss}\t{test_eval_result.log_line}"
-                    log.info(
-                        f"TEST : loss {test_eval_result.loss} -"
-                        f" {main_evaluation_metric[1]}"
-                        f" ({main_evaluation_metric[0]}) "
-                        f" {round(test_eval_result.main_score, 4)}"
-                    )
-
-                    # depending on memory mode, embeddings are moved to CPU, GPU or deleted
-                    store_embeddings(self.corpus.test, embeddings_storage_mode, dynamic_embeddings)
-
-                    if use_tensorboard:
-                        writer.add_scalar("test_loss", test_eval_result.loss, epoch)
-                        writer.add_scalar("test_score", test_eval_result.main_score, epoch)
-                        for (
-                            metric_class_avg_type,
-                            metric_type,
-                        ) in metrics_for_tensorboard:
-                            writer.add_scalar(
-                                f"test_{metric_class_avg_type}_{metric_type}",
-                                test_eval_result.classification_report[metric_class_avg_type][metric_type],
-                                epoch,
-                            )
-
-                # determine if this is the best model or if we need to anneal
-                current_epoch_has_best_model_so_far = False
-                # default mode: anneal against dev score
-                if not train_with_dev and not anneal_against_dev_loss:
-                    if dev_score > best_validation_score:
-                        current_epoch_has_best_model_so_far = True
-                        best_validation_score = dev_score
-
-                    if isinstance(scheduler, AnnealOnPlateau):
-                        scheduler.step(dev_score, dev_eval_result.loss)
-
-                # alternative: anneal against dev loss
-                if not train_with_dev and anneal_against_dev_loss:
-                    if dev_eval_result.loss < best_validation_score:
-                        current_epoch_has_best_model_so_far = True
-                        best_validation_score = dev_eval_result.loss
-
-                    if isinstance(scheduler, AnnealOnPlateau):
-                        scheduler.step(dev_eval_result.loss)
-
-                # alternative: anneal against train loss
-                if train_with_dev:
-                    if train_loss < best_validation_score:
-                        current_epoch_has_best_model_so_far = True
-                        best_validation_score = train_loss
-
-                    if isinstance(scheduler, AnnealOnPlateau):
-                        scheduler.step(train_loss)
-
-                train_loss_history.append(train_loss)
-
-                # determine bad epoch number
-                try:
-                    bad_epochs = scheduler.num_bad_epochs
-                except AttributeError:
-                    bad_epochs = 0
-
-                new_learning_rate = [group["lr"] for group in optimizer.param_groups]
-
-                if any([new_lr != prev_lr for new_lr, prev_lr in zip(new_learning_rate, previous_learning_rate)]):
-                    bad_epochs = patience + 1
-
-                    # lr unchanged
-                    if all(
-                        [
-                            prev_lr == initial_lr
-                            for prev_lr, initial_lr in zip(previous_learning_rate, initial_learning_rate)
-                        ]
-                    ):
-                        bad_epochs += initial_extra_patience
-
-                # log bad epochs
-                if log_bad_epochs:
-                    log.info(f"BAD EPOCHS (no improvement): {bad_epochs}")
-
-                if loss_txt is not None:
-                    # output log file
-                    with open(loss_txt, "a") as f:
-
-                        # make headers on first epoch
-                        if epoch == 1:
-                            bad_epoch_header = "BAD_EPOCHS\t" if log_bad_epochs else ""
-                            f.write(f"EPOCH\tTIMESTAMP\t{bad_epoch_header}LEARNING_RATE\tTRAIN_LOSS")
-
-                            if log_train:
-                                f.write("\tTRAIN_" + "\tTRAIN_".join(train_eval_result.log_header.split("\t")))
-
-                            if log_train_part:
-                                f.write(
-                                    "\tTRAIN_PART_LOSS\tTRAIN_PART_"
-                                    + "\tTRAIN_PART_".join(train_part_eval_result.log_header.split("\t"))
-                                )
-
-                            if log_dev:
-                                f.write("\tDEV_LOSS\tDEV_" + "\tDEV_".join(dev_eval_result.log_header.split("\t")))
-
-                            if log_test:
-                                f.write("\tTEST_LOSS\tTEST_" + "\tTEST_".join(test_eval_result.log_header.split("\t")))
-
-                        lr_info = ",".join([f"{lr:.4f}" for lr in current_learning_rate])
-
-                        bad_epoch_info = "\t" + str(bad_epochs) if log_bad_epochs else ""
-                        f.write(
-                            f"\n{epoch}\t{datetime.datetime.now():%H:%M:%S}"
-                            f"{bad_epoch_info}"
-                            f"\t{lr_info}\t{train_loss}"
-                        )
-                        f.write(result_line)
-
-                # if checkpoint is enabled, save model at each epoch
-                if checkpoint and not param_selection_mode:
-                    self.model.save(base_path / "checkpoint.pt", checkpoint=True)
-
-                # Check whether to save best model
-                if (
-                    (not train_with_dev or anneal_with_restarts or anneal_with_prestarts)
-                    and not param_selection_mode
-                    and current_epoch_has_best_model_so_far
-                    and not use_final_model_for_eval
-                ):
-                    log.info("saving best model")
-                    self.model.save(base_path / "best-model.pt", checkpoint=save_optimizer_state)
-
-                    if anneal_with_prestarts:
-                        current_state_dict = self.model.state_dict()
-                        self.model.load_state_dict(last_epoch_model_state_dict)
-                        self.model.save(base_path / "pre-best-model.pt")
-                        self.model.load_state_dict(current_state_dict)
-
-            if use_swa:
-                import torchcontrib
-
-                cast(torchcontrib.optim.SWA, optimizer).swap_swa_sgd()
-
-            # if we do not use dev data for model selection, save final model
-            if save_final_model and not param_selection_mode:
-                self.model.save(base_path / "final-model.pt", checkpoint=save_optimizer_state)
->>>>>>> 3b91e8ce
 
         except KeyboardInterrupt:
             log_line(log)
