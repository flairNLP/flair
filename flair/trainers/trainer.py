import copy
import logging
from pathlib import Path
from typing import List, Union
import time
import datetime
import sys
import inspect
<<<<<<< HEAD
import warnings
import os
=======
import os
import warnings
>>>>>>> 8b93b409
import torch
from torch.optim.sgd import SGD
from torch.utils.data.dataset import ConcatDataset

try:
    from apex import amp
except ImportError:
    amp = None

import flair
import flair.nn
from flair.data import MultiCorpus, Corpus
from flair.datasets import DataLoader
from flair.optim import ExpAnnealLR
from flair.training_utils import (
    init_output_file,
    WeightExtractor,
    log_line,
    add_file_handler,
    Result,
    store_embeddings,
    AnnealOnPlateau,
)
from torch.optim.lr_scheduler import OneCycleLR
from flair.models import SequenceTagger, TextClassifier
import random

log = logging.getLogger("flair")


class ModelTrainer:
    def __init__(
            self,
            model: flair.nn.Model,
            corpus: Corpus,
            optimizer: torch.optim.Optimizer = SGD,
            epoch: int = 0,
            use_tensorboard: bool = False,
            tensorboard_log_dir = None,
            metrics_for_tensorboard = []
    ):
        """
        Initialize a model trainer
        :param model: The model that you want to train. The model should inherit from flair.nn.Model
        :param corpus: The dataset used to train the model, should be of type Corpus
        :param optimizer: The optimizer to use (typically SGD or Adam)
        :param epoch: The starting epoch (normally 0 but could be higher if you continue training model)
        :param use_tensorboard: If True, writes out tensorboard information
        :param tensorboard_log_dir: Directory into which tensorboard log files will be written
        :param metrics_for_tensorboard: List of tuples that specify which metrics (in addition to the main_score) shall be plotted in tensorboard, could be [("macro avg", 'f1-score'), ("macro avg", 'precision')] for example
        """
        self.model: flair.nn.Model = model
        self.corpus: Corpus = corpus
        self.optimizer: torch.optim.Optimizer = optimizer
        self.epoch: int = epoch
        self.use_tensorboard: bool = use_tensorboard
        self.tensorboard_log_dir = tensorboard_log_dir
        self.metrics_for_tensorboard = metrics_for_tensorboard

    def initialize_best_dev_score(self,log_dev):
        """
        Initialize the best score the model has seen so far.
        The score is the loss if we don't have dev data and main_score_type otherwise.
        :param log_dev: whether dev data is available
        """
        if log_dev:
            # assume that the score used on the dev set should be maximized and is >=0
            self.score_mode_for_best_model_saving = "max"
            self.best_dev_score_seen = 0
        else:
            self.score_mode_for_best_model_saving = "min"
            self.best_dev_score_seen = 100000000000

    def check_for_best_score(self,score_value_for_best_model_saving):
        """
        Check whether score_value_for_best_model_saving is better than the best score the trainer has seen so far.
        The score is the loss if we don't have dev data and main_score_type otherwise.
        :param score_value_for_best_model_saving: The current epoch score
        :return: boolean indicating whether score_value_for_best_model_saving is better than the best score the trainer has seen so far
        """

        if self.score_mode_for_best_model_saving=="max":
            if self.best_dev_score_seen<score_value_for_best_model_saving:
                found_best_model = True
                self.best_dev_score_seen=score_value_for_best_model_saving
            else:
                found_best_model = False
        else:
            if self.best_dev_score_seen>score_value_for_best_model_saving:
                found_best_model = True
                self.best_dev_score_seen=score_value_for_best_model_saving
            else:
                found_best_model = False
        return found_best_model

    def save_best_model(self, base_path, save_checkpoint):
        # delete previous best model
        previous_best_path = self.get_best_model_path(base_path)
        if os.path.exists(previous_best_path):
            os.remove(previous_best_path)
        if save_checkpoint:
            best_checkpoint_path = previous_best_path.replace("model", "checkpoint")
            if os.path.exists(best_checkpoint_path):
                os.remove(best_checkpoint_path)
        # save current best model
        self.model.save(
            base_path / f"best-model_epoch{self.epoch}.pt")
        if save_checkpoint:
            self.save_checkpoint(
                base_path / f"best-checkpoint_epoch{self.epoch}.pt")

    @staticmethod
    def check_for_and_delete_previous_best_models(base_path, save_checkpoint):
        all_best_model_names = [filename for filename in os.listdir(base_path) if
                                filename.startswith("best-model_epoch")]
        if len(all_best_model_names) != 0:
            warnings.warn(
                "There should be no best model saved at epoch 1 except there is a model from previous trainings in your training folder. All previous best models will be deleted.")
        for single_model in all_best_model_names:
            previous_best_path = os.path.join(base_path, single_model)
            if os.path.exists(previous_best_path):
                os.remove(previous_best_path)
            if save_checkpoint:
                best_checkpoint_path = previous_best_path.replace("model", "checkpoint")
                if os.path.exists(best_checkpoint_path):
                    os.remove(best_checkpoint_path)

    def get_best_model_path(self, base_path, check_model_existance=False):
        all_best_model_names = [filename for filename in os.listdir(base_path) if
                                     filename.startswith("best-model_epoch")]
        if check_model_existance:
            if len(all_best_model_names) > 0:
                assert len(all_best_model_names) == 1, "There should be at most one best model saved at any time."
                return os.path.join(base_path, all_best_model_names[0])
            else:
                return ""
        else:
            if self.epoch > 1:
                assert len(all_best_model_names) == 1, "There should be exactly one best model saved at any epoch > 1"
                return os.path.join(base_path, all_best_model_names[0])
            else:
                assert len(all_best_model_names) == 0, "There should be no best model saved at epoch 1"
                return ""

    def train(
            self,
            base_path: Union[Path, str],
            learning_rate: float = 0.1,
            mini_batch_size: int = 32,
            mini_batch_chunk_size: int = None,
            max_epochs: int = 100,
            scheduler=AnnealOnPlateau,
            cycle_momentum: bool = False,
            anneal_factor: float = 0.5,
            patience: int = 3,
            initial_extra_patience=0,
            min_learning_rate: float = 0.0001,
            train_with_dev: bool = False,
            train_with_test: bool = False,
            monitor_train: bool = False,
            monitor_test: bool = False,
            embeddings_storage_mode: str = "cpu",
            checkpoint: bool = False,
            save_final_model: bool = True,
            anneal_with_restarts: bool = False,
            anneal_with_prestarts: bool = False,
            batch_growth_annealing: bool = False,
            shuffle: bool = True,
            param_selection_mode: bool = False,
            write_weights: bool = False,
            num_workers: int = 6,
            sampler=None,
            use_amp: bool = False,
            amp_opt_level: str = "O1",
            eval_on_train_fraction=0.0,
            eval_on_train_shuffle=False,
            save_model_each_k_epochs: int = 0,
<<<<<<< HEAD
            classification_main_metric=("micro avg", 'f1-score'),
            tensorboard_comment='',
=======
            save_best_checkpoints=False,
            classification_main_metric=("micro avg", 'f1-score'),
>>>>>>> 8b93b409
            **kwargs,
    ) -> dict:
        """
        Trains any class that implements the flair.nn.Model interface.
        :param base_path: Main path to which all output during training is logged and models are saved
        :param learning_rate: Initial learning rate (or max, if scheduler is OneCycleLR)
        :param mini_batch_size: Size of mini-batches during training
        :param mini_batch_chunk_size: If mini-batches are larger than this number, they get broken down into chunks of this size for processing purposes
        :param max_epochs: Maximum number of epochs to train. Terminates training if this number is surpassed.
        :param scheduler: The learning rate scheduler to use
        :param cycle_momentum: If scheduler is OneCycleLR, whether the scheduler should cycle also the momentum
        :param anneal_factor: The factor by which the learning rate is annealed
        :param patience: Patience is the number of epochs with no improvement the Trainer waits
         until annealing the learning rate
        :param min_learning_rate: If the learning rate falls below this threshold, training terminates
        :param train_with_dev: If True, training is performed using both train+dev data
        :param monitor_train: If True, training data is evaluated at end of each epoch
        :param monitor_test: If True, test data is evaluated at end of each epoch
        :param embeddings_storage_mode: One of 'none' (all embeddings are deleted and freshly recomputed),
        'cpu' (embeddings are stored on CPU) or 'gpu' (embeddings are stored on GPU)
        :param checkpoint: If True, a full checkpoint is saved at end of each epoch
        :param save_final_model: If True, final model is saved
        :param anneal_with_restarts: If True, the last best model is restored when annealing the learning rate
        :param shuffle: If True, data is shuffled during training
        :param param_selection_mode: If True, testing is performed against dev data. Use this mode when doing
        parameter selection.
        :param num_workers: Number of workers in your data loader.
        :param sampler: You can pass a data sampler here for special sampling of data.
        :param eval_on_train_fraction: the fraction of train data to do the evaluation on,
        if 0. the evaluation is not performed on fraction of training data,
        if 'dev' the size is determined from dev set size
        :param eval_on_train_shuffle: if True the train data fraction is determined on the start of training
        and kept fixed during training, otherwise it's sampled at beginning of each epoch
        :param save_model_each_k_epochs: Each k epochs, a model state will be written out. If set to '5', a model will
        be saved each 5 epochs. Default is 0 which means no model saving.
        :param save_model_epoch_step: Each save_model_epoch_step'th epoch the thus far trained model will be saved
<<<<<<< HEAD
        :param classification_main_metric: Type of metric to use for best model tracking and learning rate scheduling (if dev data is available, otherwise loss will be used), currently only applicable for text_classification_model
        :param tensorboard_comment: Comment to use for tensorboard logging
=======
        :param save_best_checkpoints: If True, in addition to saving the best model also the corresponding checkpoint is saved
        :param classification_main_metric: Type of metric to use for best model tracking and learning rate scheduling (if dev data is available, otherwise loss will be used), currently only applicable for text_classification_model
>>>>>>> 8b93b409
        :param kwargs: Other arguments for the Optimizer
        :return:
        """
        if isinstance(self.model, TextClassifier):
            self.main_score_type=classification_main_metric
        else:
            if classification_main_metric is not None:
                warnings.warn("Specification of main score type only implemented for text classifier. Defaulting to main score type of selected model.")
            self.main_score_type = None
        if self.use_tensorboard:
            try:
                from torch.utils.tensorboard import SummaryWriter
<<<<<<< HEAD
                if self.tensorboard_log_dir is not None and not os.path.exists(self.tensorboard_log_dir):
                    os.mkdir(self.tensorboard_log_dir)
                writer = SummaryWriter(log_dir=self.tensorboard_log_dir, comment=tensorboard_comment)
                log.info(f"tensorboard logging path is {self.tensorboard_log_dir}")
=======
                writer = SummaryWriter()
>>>>>>> 8b93b409
            except:
                log_line(log)
                log.warning(
                    "ATTENTION! PyTorch >= 1.1.0 and pillow are required for TensorBoard support!"
                )
                log_line(log)
                self.use_tensorboard = False
                pass

        if use_amp:
            if sys.version_info < (3, 0):
                raise RuntimeError("Apex currently only supports Python 3. Aborting.")
            if amp is None:
                raise RuntimeError(
                    "Failed to import apex. Please install apex from https://www.github.com/nvidia/apex "
                    "to enable mixed-precision training."
                )

        if mini_batch_chunk_size is None:
            mini_batch_chunk_size = mini_batch_size
        if learning_rate < min_learning_rate:
            min_learning_rate = learning_rate / 10

        initial_learning_rate = learning_rate

        # cast string to Path
        if type(base_path) is str:
            base_path = Path(base_path)

        log_handler = add_file_handler(log, base_path / "training.log")

        log_line(log)
        log.info(f'Model: "{self.model}"')
        log_line(log)
        log.info(f'Corpus: "{self.corpus}"')
        log_line(log)
        log.info("Parameters:")
        log.info(f' - learning_rate: "{learning_rate}"')
        log.info(f' - mini_batch_size: "{mini_batch_size}"')
        log.info(f' - patience: "{patience}"')
        log.info(f' - anneal_factor: "{anneal_factor}"')
        log.info(f' - max_epochs: "{max_epochs}"')
        log.info(f' - shuffle: "{shuffle}"')
        log.info(f' - train_with_dev: "{train_with_dev}"')
        log.info(f' - batch_growth_annealing: "{batch_growth_annealing}"')
        log_line(log)
        log.info(f'Model training base path: "{base_path}"')
        log_line(log)
        log.info(f"Device: {flair.device}")
        log_line(log)
        log.info(f"Embeddings storage mode: {embeddings_storage_mode}")
        if isinstance(self.model, SequenceTagger) and self.model.weight_dict and self.model.use_crf:
            log_line(log)
            log.warning(f'WARNING: Specified class weights will not take effect when using CRF')

        # check for previously saved best models in the current training folder and delete them
        self.check_for_and_delete_previous_best_models(base_path, save_best_checkpoints)

        # determine what splits (train, dev, test) to evaluate and log
        log_train = True if monitor_train else False
        log_test = (
            True
            if (not param_selection_mode and self.corpus.test and monitor_test)
            else False
        )
        log_dev = False if train_with_dev or not self.corpus.dev else True
        self.initialize_best_dev_score(log_dev)
        log_train_part = (
            True
            if (eval_on_train_fraction == "dev" or eval_on_train_fraction > 0.0)
            else False
        )

        if log_train_part:
            train_part_size = (
                len(self.corpus.dev)
                if eval_on_train_fraction == "dev"
                else int(len(self.corpus.train) * eval_on_train_fraction)
            )
            assert train_part_size > 0
            if not eval_on_train_shuffle:
                train_part_indices = list(range(train_part_size))
                train_part = torch.utils.data.dataset.Subset(
                    self.corpus.train, train_part_indices
                )

        # prepare loss logging file and set up header
        loss_txt = init_output_file(base_path, "loss.tsv")

        weight_extractor = WeightExtractor(base_path)

        optimizer: torch.optim.Optimizer = self.optimizer(
            self.model.parameters(), lr=learning_rate, **kwargs
        )

        if use_amp:
            self.model, optimizer = amp.initialize(
                self.model, optimizer, opt_level=amp_opt_level
            )

        # minimize training loss if training with dev data, else maximize dev score
        anneal_mode = "min" if train_with_dev else "max"

        if scheduler == OneCycleLR:
            dataset_size = len(self.corpus.train)
            if train_with_dev:
                dataset_size += len(self.corpus.dev)
            lr_scheduler = OneCycleLR(optimizer,
                                      max_lr=learning_rate,
                                      steps_per_epoch=dataset_size // mini_batch_size + 1,
                                      epochs=max_epochs - self.epoch,
                                      # if we load a checkpoint, we have already trained for self.epoch
                                      pct_start=0.0,
                                      cycle_momentum=cycle_momentum)
        else:
            lr_scheduler = scheduler(
                optimizer,
                factor=anneal_factor,
                patience=patience,
                initial_extra_patience=initial_extra_patience,
                mode=anneal_mode,
                verbose=True,
            )

        if (isinstance(lr_scheduler, OneCycleLR) and batch_growth_annealing):
            raise ValueError("Batch growth with OneCycle policy is not implemented.")

        train_data = self.corpus.train

        # if training also uses dev/train data, include in training set
        if train_with_dev or train_with_test:

            parts = [self.corpus.train]
            if train_with_dev: parts.append(self.corpus.dev)
            if train_with_test: parts.append(self.corpus.test)

            train_data = ConcatDataset(parts)

        # initialize sampler if provided
        if sampler is not None:
            # init with default values if only class is provided
            if inspect.isclass(sampler):
                sampler = sampler()
            # set dataset to sample from
            sampler.set_dataset(train_data)
            shuffle = False

        dev_score_history = []
        dev_loss_history = []
        train_loss_history = []

        micro_batch_size = mini_batch_chunk_size

        # At any point you can hit Ctrl + C to break out of training early.
        try:
            previous_learning_rate = learning_rate
            momentum = 0
            for group in optimizer.param_groups:
                if "momentum" in group:
                    momentum = group["momentum"]

            for self.epoch in range(self.epoch + 1, max_epochs + 1):
                log_line(log)

                if anneal_with_prestarts:
                    last_epoch_model_state_dict = copy.deepcopy(self.model.state_dict())

                if eval_on_train_shuffle:
                    train_part_indices = list(range(self.corpus.train))
                    random.shuffle(train_part_indices)
                    train_part_indices = train_part_indices[:train_part_size]
                    train_part = torch.utils.data.dataset.Subset(
                        self.corpus.train, train_part_indices
                    )

                # get new learning rate
                for group in optimizer.param_groups:
                    learning_rate = group["lr"]

                if learning_rate != previous_learning_rate and batch_growth_annealing:
                    mini_batch_size *= 2

                # reload last best model if annealing with restarts is enabled
                if (
                        (anneal_with_restarts or anneal_with_prestarts)
                        and learning_rate != previous_learning_rate
                        and os.path.exists(self.get_best_model_path(base_path))
                ):
                    if anneal_with_restarts:
                        log.info("resetting to best model")
                        self.model.load_state_dict(
                            self.model.load(self.get_best_model_path(base_path)).state_dict()
                        )
                    if anneal_with_prestarts:
                        log.info("resetting to pre-best model")
                        self.model.load_state_dict(
                            self.model.load(base_path / "pre-best-model.pt").state_dict()
                        )

                previous_learning_rate = learning_rate
                if self.use_tensorboard:
                    writer.add_scalar("learning_rate", learning_rate, self.epoch)

                # stop training if learning rate becomes too small
                if (not isinstance(lr_scheduler, OneCycleLR)) and learning_rate < min_learning_rate:
                    log_line(log)
                    log.info("learning rate too small - quitting training!")
                    log_line(log)
                    break

                batch_loader = DataLoader(
                    train_data,
                    batch_size=mini_batch_size,
                    shuffle=shuffle if self.epoch > 1 else False,  # never shuffle the first epoch
                    num_workers=num_workers,
                    sampler=sampler,
                )

                self.model.train()

                train_loss: float = 0

                seen_batches = 0
                total_number_of_batches = len(batch_loader)

                modulo = max(1, int(total_number_of_batches / 10))

                # process mini-batches
                batch_time = 0
                for batch_no, batch in enumerate(batch_loader):

                    start_time = time.time()

                    # zero the gradients on the model and optimizer
                    self.model.zero_grad()
                    optimizer.zero_grad()

                    # if necessary, make batch_steps
                    batch_steps = [batch]
                    if len(batch) > micro_batch_size:
                        batch_steps = [
                            batch[x: x + micro_batch_size]
                            for x in range(0, len(batch), micro_batch_size)
                        ]

                    # forward and backward for batch
                    for batch_step in batch_steps:

                        # forward pass
                        loss = self.model.forward_loss(batch_step)

                        # Backward
                        if use_amp:
                            with amp.scale_loss(loss, optimizer) as scaled_loss:
                                scaled_loss.backward()
                        else:
                            loss.backward()

                    # do the optimizer step
                    torch.nn.utils.clip_grad_norm_(self.model.parameters(), 5.0)
                    optimizer.step()

                    # do the scheduler step if one-cycle
                    if isinstance(lr_scheduler, OneCycleLR):
                        lr_scheduler.step()
                        # get new learning rate
                        for group in optimizer.param_groups:
                            learning_rate = group["lr"]
                            if "momentum" in group:
                                momentum = group["momentum"]

                    seen_batches += 1
                    train_loss += loss.item()

                    # depending on memory mode, embeddings are moved to CPU, GPU or deleted
                    store_embeddings(batch, embeddings_storage_mode)

                    batch_time += time.time() - start_time
                    if seen_batches % modulo == 0:
                        momentum_info = f' - momentum: {momentum:.4f}' if cycle_momentum else ''
                        log.info(
                            f"epoch {self.epoch} - iter {seen_batches}/{total_number_of_batches} - loss "
                            f"{train_loss / seen_batches:.8f} - samples/sec: {mini_batch_size * modulo / batch_time:.2f}"
                            f" - lr: {learning_rate:.6f}{momentum_info}"
                        )
                        batch_time = 0
                        iteration = self.epoch * total_number_of_batches + batch_no
                        if not param_selection_mode and write_weights:
                            weight_extractor.extract_weights(
                                self.model.state_dict(), iteration
                            )

                train_loss /= seen_batches

                self.model.eval()

                log_line(log)
                log.info(
                    f"EPOCH {self.epoch} done: loss {train_loss:.4f} - lr {learning_rate:.7f}"
                )

                if self.use_tensorboard:
                    writer.add_scalar("train_loss", train_loss, self.epoch)

                # anneal against train loss if training with dev, otherwise anneal against dev score
                current_score = train_loss

                # evaluate on train / dev / test split depending on training settings
                result_line: str = ""

                if log_train:
                    train_eval_result, train_loss = self.model.evaluate(
                        self.corpus.train,
                        mini_batch_size=mini_batch_chunk_size,
                        num_workers=num_workers,
                        embedding_storage_mode=embeddings_storage_mode,
                        main_score_type=self.main_score_type
                    )
                    result_line += f"\t{train_eval_result.log_line}"

                    # depending on memory mode, embeddings are moved to CPU, GPU or deleted
                    store_embeddings(self.corpus.train, embeddings_storage_mode)

                if log_train_part:
                    train_part_eval_result, train_part_loss = self.model.evaluate(
                        train_part,
                        mini_batch_size=mini_batch_chunk_size,
                        num_workers=num_workers,
                        embedding_storage_mode=embeddings_storage_mode,
                        main_score_type=self.main_score_type
                    )
                    result_line += (
                        f"\t{train_part_loss}\t{train_part_eval_result.log_line}"
                    )
                    log.info(
                        f"TRAIN_SPLIT : loss {train_part_loss} - score {round(train_part_eval_result.main_score, 4)}"
                    )
                if self.use_tensorboard:
                    for (metric_class_avg_type, metric_type) in self.metrics_for_tensorboard:
                        writer.add_scalar(
                            f"train_{metric_class_avg_type}_{metric_type}", train_part_eval_result.classification_report[metric_class_avg_type][metric_type], self.epoch
                        )


                if log_dev:
                    dev_eval_result, dev_loss = self.model.evaluate(
                        self.corpus.dev,
                        mini_batch_size=mini_batch_chunk_size,
                        num_workers=num_workers,
                        out_path=base_path / "dev.tsv",
                        embedding_storage_mode=embeddings_storage_mode,
                        main_score_type=self.main_score_type
                    )
                    result_line += f"\t{dev_loss}\t{dev_eval_result.log_line}"
                    log.info(
                        f"DEV : loss {dev_loss} - score {round(dev_eval_result.main_score, 4)}"
                    )
                    # calculate scores using dev data if available
                    # append dev score to score history
                    dev_score_history.append(dev_eval_result.main_score)
                    dev_loss_history.append(dev_loss.item())

                    current_score = dev_eval_result.main_score

                    # depending on memory mode, embeddings are moved to CPU, GPU or deleted
                    store_embeddings(self.corpus.dev, embeddings_storage_mode)

                    if self.use_tensorboard:
                        writer.add_scalar("dev_loss", dev_loss, self.epoch)
                        writer.add_scalar(
                            "dev_score", dev_eval_result.main_score, self.epoch
                        )
                        for (metric_class_avg_type, metric_type) in self.metrics_for_tensorboard:
                            writer.add_scalar(
                                f"dev_{metric_class_avg_type}_{metric_type}",
                                dev_eval_result.classification_report[metric_class_avg_type][metric_type], self.epoch
                            )

                if log_test:
                    test_eval_result, test_loss = self.model.evaluate(
                        self.corpus.test,
                        mini_batch_size=mini_batch_chunk_size,
                        num_workers=num_workers,
                        out_path=base_path / "test.tsv",
                        embedding_storage_mode=embeddings_storage_mode,
                        main_score_type=self.main_score_type
                    )
                    result_line += f"\t{test_loss}\t{test_eval_result.log_line}"
                    log.info(
                        f"TEST : loss {test_loss} - score {round(test_eval_result.main_score, 4)}"
                    )

                    # depending on memory mode, embeddings are moved to CPU, GPU or deleted
                    store_embeddings(self.corpus.test, embeddings_storage_mode)

                    if self.use_tensorboard:
                        writer.add_scalar("test_loss", test_loss, self.epoch)
                        writer.add_scalar(
                            "test_score", test_eval_result.main_score, self.epoch
                        )
                        for (metric_class_avg_type, metric_type) in self.metrics_for_tensorboard:
                            writer.add_scalar(
                                f"test_{metric_class_avg_type}_{metric_type}",
                                test_eval_result.classification_report[metric_class_avg_type][metric_type], self.epoch
                            )

                # determine learning rate annealing through scheduler. Use auxiliary metric for AnnealOnPlateau
                if log_dev and isinstance(lr_scheduler, AnnealOnPlateau):
                    lr_scheduler.step(current_score, dev_loss)
                elif not isinstance(lr_scheduler, OneCycleLR):
                    lr_scheduler.step(current_score)

                train_loss_history.append(train_loss)

                # determine bad epoch number
                try:
                    bad_epochs = lr_scheduler.num_bad_epochs
                except:
                    bad_epochs = 0
                for group in optimizer.param_groups:
                    new_learning_rate = group["lr"]
                if new_learning_rate != previous_learning_rate:
                    bad_epochs = patience + 1
                    if previous_learning_rate == initial_learning_rate: bad_epochs += initial_extra_patience

                # log bad epochs
                log.info(f"BAD EPOCHS (no improvement): {bad_epochs}")

                # output log file
                with open(loss_txt, "a") as f:

                    # make headers on first epoch
                    if self.epoch == 1:
                        f.write(
                            f"EPOCH\tTIMESTAMP\tBAD_EPOCHS\tLEARNING_RATE\tTRAIN_LOSS"
                        )

                        if log_train:
                            f.write(
                                "\tTRAIN_"
                                + "\tTRAIN_".join(
                                    train_eval_result.log_header.split("\t")
                                )
                            )
                        if log_train_part:
                            f.write(
                                "\tTRAIN_PART_LOSS\tTRAIN_PART_"
                                + "\tTRAIN_PART_".join(
                                    train_part_eval_result.log_header.split("\t")
                                )
                            )
                        if log_dev:
                            f.write(
                                "\tDEV_LOSS\tDEV_"
                                + "\tDEV_".join(dev_eval_result.log_header.split("\t"))
                            )
                        if log_test:
                            f.write(
                                "\tTEST_LOSS\tTEST_"
                                + "\tTEST_".join(
                                    test_eval_result.log_header.split("\t")
                                )
                            )

                    f.write(
                        f"\n{self.epoch}\t{datetime.datetime.now():%H:%M:%S}\t{bad_epochs}\t{learning_rate:.4f}\t{train_loss}"
                    )
                    f.write(result_line)

                # if checkpoint is enabled, save model at each epoch
                if checkpoint and not param_selection_mode:
                    self.save_checkpoint(base_path / "checkpoint.pt")

                # if we use dev data, remember best model based on dev evaluation score
                if (
                        (not train_with_dev or anneal_with_restarts or anneal_with_prestarts)
                        and not param_selection_mode
                        and self.check_for_best_score(current_score)
                ):
                    print("saving best model")
                    self.save_best_model(base_path, save_checkpoint=save_best_checkpoints)

                    if anneal_with_prestarts:
                        current_state_dict = self.model.state_dict()
                        self.model.load_state_dict(last_epoch_model_state_dict)
                        self.model.save(base_path / "pre-best-model.pt")
                        self.model.load_state_dict(current_state_dict)

                if save_model_each_k_epochs > 0 and not self.epoch % save_model_each_k_epochs:
                    print("saving model of current epoch")
                    model_name = "model_epoch_" + str(self.epoch) + ".pt"
                    self.model.save(base_path / model_name)

            # if we do not use dev data for model selection, save final model
            if save_final_model and not param_selection_mode:
                self.model.save(base_path / "final-model.pt")

        except KeyboardInterrupt:
            log_line(log)
            log.info("Exiting from training early.")

            if self.use_tensorboard:
                writer.close()

            if not param_selection_mode:
                log.info("Saving model ...")
                self.model.save(base_path / "final-model.pt")
                log.info("Done.")

        # test best model if test data is present
        if self.corpus.test and not train_with_test:
            final_score = self.final_test(base_path, mini_batch_chunk_size, num_workers)
        else:
            final_score = 0
            log.info("Test data not provided setting final score to 0")

        log.removeHandler(log_handler)

        if self.use_tensorboard:
            writer.close()

        return {
            "test_score": final_score,
            "dev_score_history": dev_score_history,
            "train_loss_history": train_loss_history,
            "dev_loss_history": dev_loss_history,
        }

    def save_checkpoint(self, model_file: Union[str, Path]):
        corpus = self.corpus
        self.corpus = None
        torch.save(self, str(model_file), pickle_protocol=4)
        self.corpus = corpus

    @classmethod
    def load_checkpoint(cls, checkpoint: Union[Path, str], corpus: Corpus):
        model: ModelTrainer = torch.load(checkpoint, map_location=flair.device)
        model.corpus = corpus
        return model

    def final_test(
            self, base_path: Union[Path, str], eval_mini_batch_size: int, num_workers: int = 8
    ):
        if type(base_path) is str:
            base_path = Path(base_path)

        log_line(log)

        self.model.eval()

        if (os.path.exists(self.get_best_model_path(base_path, check_model_existance=True))):
            log.info("Testing using best model ...")
            self.model = self.model.load(self.get_best_model_path(base_path, check_model_existance=True))
        else:
            log.info("Testing using last state of model ...")

        test_results, test_loss = self.model.evaluate(
            self.corpus.test,
            mini_batch_size=eval_mini_batch_size,
            num_workers=num_workers,
            out_path=base_path / "test.tsv",
            embedding_storage_mode="none",
            main_score_type=self.main_score_type
        )

        test_results: Result = test_results
        log.info(test_results.log_line)
        log.info(test_results.detailed_results)
        log_line(log)

        # if we are training over multiple datasets, do evaluation for each
        if type(self.corpus) is MultiCorpus:
            for subcorpus in self.corpus.corpora:
                log_line(log)
                if subcorpus.test:
                    subcorpus_results, subcorpus_loss = self.model.evaluate(
                        subcorpus.test,
                        mini_batch_size=eval_mini_batch_size,
                        num_workers=num_workers,
                        out_path=base_path / f"{subcorpus.name}-test.tsv",
                        embedding_storage_mode="none",
                        main_score_type=self.main_score_type
                    )
                    log.info(subcorpus.name)
                    log.info(subcorpus_results.log_line)

        # get and return the final test score of best model
        final_score = test_results.main_score

        return final_score

    def find_learning_rate(
            self,
            base_path: Union[Path, str],
            file_name: str = "learning_rate.tsv",
            start_learning_rate: float = 1e-7,
            end_learning_rate: float = 10,
            iterations: int = 100,
            mini_batch_size: int = 32,
            stop_early: bool = True,
            smoothing_factor: float = 0.98,
            **kwargs,
    ) -> Path:
        best_loss = None
        moving_avg_loss = 0

        # cast string to Path
        if type(base_path) is str:
            base_path = Path(base_path)
        learning_rate_tsv = init_output_file(base_path, file_name)

        with open(learning_rate_tsv, "a") as f:
            f.write("ITERATION\tTIMESTAMP\tLEARNING_RATE\tTRAIN_LOSS\n")

        optimizer = self.optimizer(
            self.model.parameters(), lr=start_learning_rate, **kwargs
        )

        train_data = self.corpus.train

        scheduler = ExpAnnealLR(optimizer, end_learning_rate, iterations)

        model_state = self.model.state_dict()
        self.model.train()

        step = 0
        while step < iterations:
            batch_loader = DataLoader(
                train_data, batch_size=mini_batch_size, shuffle=True
            )
            for batch in batch_loader:
                step += 1

                # forward pass
                loss = self.model.forward_loss(batch)

                # update optimizer and scheduler
                optimizer.zero_grad()
                loss.backward()
                torch.nn.utils.clip_grad_norm_(self.model.parameters(), 5.0)
                optimizer.step()
                scheduler.step(step)

                print(scheduler.get_lr())
                learning_rate = scheduler.get_lr()[0]

                loss_item = loss.item()
                if step == 1:
                    best_loss = loss_item
                else:
                    if smoothing_factor > 0:
                        moving_avg_loss = (
                                smoothing_factor * moving_avg_loss
                                + (1 - smoothing_factor) * loss_item
                        )
                        loss_item = moving_avg_loss / (
                                1 - smoothing_factor ** (step + 1)
                        )
                    if loss_item < best_loss:
                        best_loss = loss

                if step > iterations:
                    break

                if stop_early and (loss_item > 4 * best_loss or torch.isnan(loss)):
                    log_line(log)
                    log.info("loss diverged - stopping early!")
                    step = iterations
                    break

                with open(str(learning_rate_tsv), "a") as f:
                    f.write(
                        f"{step}\t{datetime.datetime.now():%H:%M:%S}\t{learning_rate}\t{loss_item}\n"
                    )

            self.model.load_state_dict(model_state)
            self.model.to(flair.device)

        log_line(log)
        log.info(f"learning rate finder finished - plot {learning_rate_tsv}")
        log_line(log)

        return Path(learning_rate_tsv)<|MERGE_RESOLUTION|>--- conflicted
+++ resolved
@@ -6,13 +6,8 @@
 import datetime
 import sys
 import inspect
-<<<<<<< HEAD
 import warnings
 import os
-=======
-import os
-import warnings
->>>>>>> 8b93b409
 import torch
 from torch.optim.sgd import SGD
 from torch.utils.data.dataset import ConcatDataset
@@ -190,13 +185,9 @@
             eval_on_train_fraction=0.0,
             eval_on_train_shuffle=False,
             save_model_each_k_epochs: int = 0,
-<<<<<<< HEAD
             classification_main_metric=("micro avg", 'f1-score'),
             tensorboard_comment='',
-=======
             save_best_checkpoints=False,
-            classification_main_metric=("micro avg", 'f1-score'),
->>>>>>> 8b93b409
             **kwargs,
     ) -> dict:
         """
@@ -233,13 +224,9 @@
         :param save_model_each_k_epochs: Each k epochs, a model state will be written out. If set to '5', a model will
         be saved each 5 epochs. Default is 0 which means no model saving.
         :param save_model_epoch_step: Each save_model_epoch_step'th epoch the thus far trained model will be saved
-<<<<<<< HEAD
         :param classification_main_metric: Type of metric to use for best model tracking and learning rate scheduling (if dev data is available, otherwise loss will be used), currently only applicable for text_classification_model
         :param tensorboard_comment: Comment to use for tensorboard logging
-=======
         :param save_best_checkpoints: If True, in addition to saving the best model also the corresponding checkpoint is saved
-        :param classification_main_metric: Type of metric to use for best model tracking and learning rate scheduling (if dev data is available, otherwise loss will be used), currently only applicable for text_classification_model
->>>>>>> 8b93b409
         :param kwargs: Other arguments for the Optimizer
         :return:
         """
@@ -252,14 +239,12 @@
         if self.use_tensorboard:
             try:
                 from torch.utils.tensorboard import SummaryWriter
-<<<<<<< HEAD
+                
                 if self.tensorboard_log_dir is not None and not os.path.exists(self.tensorboard_log_dir):
                     os.mkdir(self.tensorboard_log_dir)
                 writer = SummaryWriter(log_dir=self.tensorboard_log_dir, comment=tensorboard_comment)
                 log.info(f"tensorboard logging path is {self.tensorboard_log_dir}")
-=======
-                writer = SummaryWriter()
->>>>>>> 8b93b409
+
             except:
                 log_line(log)
                 log.warning(
